/*
Copyright 2021.

Licensed under the Apache License, Version 2.0 (the "License");
you may not use this file except in compliance with the License.
You may obtain a copy of the License at

    http://www.apache.org/licenses/LICENSE-2.0

Unless required by applicable law or agreed to in writing, software
distributed under the License is distributed on an "AS IS" BASIS,
WITHOUT WARRANTIES OR CONDITIONS OF ANY KIND, either express or implied.
See the License for the specific language governing permissions and
limitations under the License.
*/

package controllers

import (
	"context"
	"fmt"
	"time"

	"github.com/go-logr/logr"
	"github.com/medik8s/common/pkg/events"
	"github.com/medik8s/common/pkg/resources"
	"github.com/pkg/errors"

	v1 "k8s.io/api/core/v1"
	storagev1 "k8s.io/api/storage/v1"
	apiErrors "k8s.io/apimachinery/pkg/api/errors"
	"k8s.io/apimachinery/pkg/api/meta"
	metav1 "k8s.io/apimachinery/pkg/apis/meta/v1"
	"k8s.io/apimachinery/pkg/runtime"
	utilerrors "k8s.io/apimachinery/pkg/util/errors"
	"k8s.io/client-go/tools/record"
	ctrl "sigs.k8s.io/controller-runtime"
	"sigs.k8s.io/controller-runtime/pkg/client"
	"sigs.k8s.io/controller-runtime/pkg/controller/controllerutil"

	"github.com/medik8s/self-node-remediation/api/v1alpha1"
	"github.com/medik8s/self-node-remediation/pkg/reboot"
	"github.com/medik8s/self-node-remediation/pkg/utils"
)

const (
	SNRFinalizer            = "self-node-remediation.medik8s.io/snr-finalizer"
	nhcTimeOutAnnotation    = "remediation.medik8s.io/nhc-timed-out"
	excludeRemediationLabel = "remediation.medik8s.io/exclude-from-remediation"

	eventReasonRemediationSkipped = "RemediationSkipped"

	// remediation
	eventReasonAddFinalizer              = "AddFinalizer"
	eventReasonMarkUnschedulable         = "MarkUnschedulable"
	eventReasonAddNoExecute              = "AddNoExecute"
	eventReasonAddOutOfService           = "AddOutOfService"
	eventReasonUpdateTimeAssumedRebooted = "UpdateTimeAssumedRebooted"
	eventReasonDeleteResources           = "DeleteResources"
	eventReasonMarkSchedulable           = "MarkNodeSchedulable"
	eventReasonRemoveFinalizer           = "RemoveFinalizer"
	eventReasonRemoveNoExecute           = "RemoveNoExecuteTaint"
	eventReasonRemoveOutOfService        = "RemoveOutOfService"
	eventReasonNodeReboot                = "NodeReboot"
)

var (
	NodeUnschedulableTaint = &v1.Taint{
		Key:    "node.kubernetes.io/unschedulable",
		Effect: v1.TaintEffectNoSchedule,
	}

	NodeNoExecuteTaint = &v1.Taint{
		Key:    "medik8s.io/remediation",
		Value:  "self-node-remediation",
		Effect: v1.TaintEffectNoExecute,
	}

	OutOfServiceTaint = &v1.Taint{
		Key:    "node.kubernetes.io/out-of-service",
		Value:  "nodeshutdown",
		Effect: v1.TaintEffectNoExecute,
	}
)

type conditionReason string

const (
	// Reasons related to ProcessingConditionType
	remediationStarted              conditionReason = "RemediationStarted"
	remediationTimeoutByNHC         conditionReason = "RemediationTimeoutByNHC"
	remediationFinishedSuccessfully conditionReason = "RemediationFinishedSuccessfully"
	remediationSkippedNodeNotFound  conditionReason = "RemediationSkippedNodeNotFound"

	// Other Reasons
	snrDisabledNoConfig conditionReason = "ConfigurationNotFound"
)

type remediationPhase string

const (
	fencingStartedPhase     remediationPhase = "Fencing-Started"
	preRebootCompletedPhase remediationPhase = "Pre-Reboot-Completed"
	rebootCompletedPhase    remediationPhase = "Reboot-Completed"
	fencingCompletedPhase   remediationPhase = "Fencing-Completed"
	unknownPhase            remediationPhase = "Unknown"
)

type UnreconcilableError struct {
	msg string
}

func (e *UnreconcilableError) Error() string {
	return e.msg
}

// SelfNodeRemediationReconciler reconciles a SelfNodeRemediation object
type SelfNodeRemediationReconciler struct {
	client.Client
	Log logr.Logger
	// logger is a logger that holds the CR name being reconciled
	logger                   logr.Logger
	Scheme                   *runtime.Scheme
	Recorder                 record.EventRecorder
	Rebooter                 reboot.Rebooter
	RebootDurationCalculator reboot.Calculator
	MyNodeName               string
	MyNamespace              string
	IsAgent                  bool
}

// SetupWithManager sets up the controller with the Manager.
func (r *SelfNodeRemediationReconciler) SetupWithManager(mgr ctrl.Manager) error {
	return ctrl.NewControllerManagedBy(mgr).
		For(&v1alpha1.SelfNodeRemediation{}).
		Complete(r)
}

//+kubebuilder:rbac:groups=core,resources=pods,verbs=get;list;watch;update;delete;deletecollection
//+kubebuilder:rbac:groups=storage.k8s.io,resources=volumeattachments,verbs=get;list;watch;update;delete;deletecollection
//+kubebuilder:rbac:groups=self-node-remediation.medik8s.io,resources=selfnoderemediationtemplates,verbs=get;list;watch;create;update;patch;delete
//+kubebuilder:rbac:groups=self-node-remediation.medik8s.io,resources=selfnoderemediationtemplates/status,verbs=get;update;patch
//+kubebuilder:rbac:groups=self-node-remediation.medik8s.io,resources=selfnoderemediationtemplates/finalizers,verbs=update
//+kubebuilder:rbac:groups=self-node-remediation.medik8s.io,resources=selfnoderemediations,verbs=get;list;watch;create;update;patch;delete
//+kubebuilder:rbac:groups=self-node-remediation.medik8s.io,resources=selfnoderemediations/status,verbs=get;update;patch
//+kubebuilder:rbac:groups=self-node-remediation.medik8s.io,resources=selfnoderemediations/finalizers,verbs=update
//+kubebuilder:rbac:groups=core,resources=nodes,verbs=get;list;watch;create;update;patch;delete
//+kubebuilder:rbac:groups=machine.openshift.io,resources=machines,verbs=get;list;watch
//+kubebuilder:rbac:groups="",resources=namespaces,verbs=list;get;watch

func (r *SelfNodeRemediationReconciler) Reconcile(ctx context.Context, req ctrl.Request) (returnResult ctrl.Result, returnErr error) {
	if r.IsAgent {
		return r.ReconcileAgent(ctx, req)
	}
	return r.ReconcileManager(ctx, req)
}

func (r *SelfNodeRemediationReconciler) ReconcileAgent(ctx context.Context, req ctrl.Request) (returnResult ctrl.Result, returnErr error) {
	r.logger = r.Log.WithValues("pod", "agent", "selfnoderemediation", req.NamespacedName)

	snr := &v1alpha1.SelfNodeRemediation{}
	err := r.Get(ctx, req.NamespacedName, snr)
	if apiErrors.IsNotFound(err) || err == nil && snr.GetDeletionTimestamp() != nil {
		// SNR is deleted, stop reconciling
		r.logger.Info("SNR already deleted")
		return ctrl.Result{}, nil
	} else if err != nil {
		r.logger.Error(err, "failed to get SNR")
		return ctrl.Result{}, err
	}

	snrMatches, targetNodeName, err := IsSNRMatching(ctx, r.Client, snr, r.MyNodeName, "", r.logger)
	if err != nil {
		r.logger.Error(err, "failed to check if SNR matches our node")
		return ctrl.Result{}, err
	}
	if !snrMatches {
		r.logger.Info("agent pod skipping remediation because node belongs to a different agent", "Agent node name", r.MyNodeName, "Remediated node name", targetNodeName)
		return ctrl.Result{}, nil
	}

	// just care for reboot, everything else is done by the manager!
	phase := r.getPhase(snr)
	switch phase {
	case preRebootCompletedPhase:
		r.logger.Info("node reboot not completed yet, start rebooting")
		node, err := r.getNodeFromSnr(ctx, snr)
		if err != nil {
			r.logger.Info("didn't find node, eventing might be incomplete", "node name", targetNodeName)
		}
		return r.rebootIfNeeded(snr, node)
	default:
		r.logger.Info("not ready for reboot", "phase", phase)
	}
	return ctrl.Result{}, nil
}

func (r *SelfNodeRemediationReconciler) ReconcileManager(ctx context.Context, req ctrl.Request) (returnResult ctrl.Result, returnErr error) {
	r.logger = r.Log.WithValues("pod", "manager", "selfnoderemediation", req.NamespacedName)

	snr := &v1alpha1.SelfNodeRemediation{}
	if err := r.Get(ctx, req.NamespacedName, snr); err != nil {
		if apiErrors.IsNotFound(err) {
			// SNR is deleted, stop reconciling
			r.logger.Info("SNR already deleted")
			return ctrl.Result{}, nil
		}
		r.logger.Error(err, "failed to get SNR")
		return ctrl.Result{}, err
	}

	defer func() {
		if updateErr := r.updateSnrStatus(ctx, snr); updateErr != nil {
			if apiErrors.IsConflict(updateErr) {
				minRequeue := time.Second
				// if requeue is already set choose the lowest one
				if returnResult.RequeueAfter > 0 && minRequeue > returnResult.RequeueAfter {
					minRequeue = returnResult.RequeueAfter
				}
				if returnErr == nil {
					returnResult.RequeueAfter = minRequeue
				}
			} else {
				returnErr = utilerrors.NewAggregate([]error{updateErr, returnErr})
			}
		}
	}()

	if isConfigurationExist, err := r.isConfigurationExist(ctx); err != nil {
		return ctrl.Result{}, err
	} else if !isConfigurationExist {
		r.logger.Info("SNR is disabled because configuration does not exist, waiting for configuration creation ")
		meta.SetStatusCondition(&snr.Status.Conditions, metav1.Condition{
			Type:    string(v1alpha1.DisabledConditionType),
			Status:  metav1.ConditionTrue,
			Reason:  string(snrDisabledNoConfig),
			Message: "SelfNodeRemediation is disabled because configuration does not exist",
		})

		return ctrl.Result{}, nil
	}

	if r.isStoppedByNHC(snr) {
		r.logger.Info("NHC added the timed-out annotation, remediation will be stopped")
		events.RemediationStoppedByNHC(r.Recorder, snr)
		return ctrl.Result{}, r.updateConditions(remediationTimeoutByNHC, snr)
	}

	if r.getPhase(snr) != fencingCompletedPhase {
		if err := r.updateConditions(remediationStarted, snr); err != nil {
			return ctrl.Result{}, err
		}
	}

	result := ctrl.Result{}
	var err error

	node, err := r.getNodeFromSnr(ctx, snr)
	if err != nil {
		if apiErrors.IsNotFound(err) {
			r.logger.Info("couldn't find node matching remediation", "remediation name", snr.Name)
			if updateErr := r.updateConditions(remediationSkippedNodeNotFound, snr); updateErr != nil {
				return ctrl.Result{}, updateErr
			}
			events.GetTargetNodeFailed(r.Recorder, snr)
		} else {
			r.logger.Error(err, "failed to get node", "remediation name", snr.Name)
		}
		return ctrl.Result{}, r.updateSnrStatusLastError(snr, err)
	}

	if node.Labels[excludeRemediationLabel] == "true" {
		r.logger.Info("remediation skipped this node is excluded from remediation", "node name", node.Name)
		events.NormalEvent(r.Recorder, snr, eventReasonRemediationSkipped, "remediation skipped this node is excluded from remediation")
		return ctrl.Result{}, nil
	}

	// used as an indication not to spam the event
	if isFinalizerAlreadyAdded := controllerutil.ContainsFinalizer(snr, SNRFinalizer); !isFinalizerAlreadyAdded {
		eventMessage := "Remediation started by SNR manager"
		events.NormalEvent(r.Recorder, snr, "RemediationStarted", eventMessage)
	}

	strategy := r.getRuntimeStrategy(snr)
	switch strategy {
	case v1alpha1.ResourceDeletionRemediationStrategy:
		result, err = r.remediateWithResourceDeletion(ctx, snr, node)
	case v1alpha1.OutOfServiceTaintRemediationStrategy:
		result, err = r.remediateWithOutOfServiceTaint(ctx, snr, node)
	default:
		// this should never happen since we enforce valid values with kubebuilder
		err := errors.New("unsupported remediation strategy")
		r.logger.Error(err, "Encountered unsupported remediation strategy. Please check template spec", "strategy", snr.Spec.RemediationStrategy)
	}

	return result, r.updateSnrStatusLastError(snr, err)
}

func (r *SelfNodeRemediationReconciler) isConfigurationExist(ctx context.Context) (bool, error) {
	if ns, err := utils.GetDeploymentNamespace(); err != nil {
		r.logger.Error(err, "Failed getting snr namespace")
		return false, err
	} else {
		snrConfig := &v1alpha1.SelfNodeRemediationConfig{
			ObjectMeta: metav1.ObjectMeta{
				Name:      v1alpha1.ConfigCRName,
				Namespace: ns,
			},
		}
		err := r.Get(ctx, client.ObjectKeyFromObject(snrConfig), snrConfig)
		if apiErrors.IsNotFound(err) || err == nil && snrConfig.DeletionTimestamp != nil {
			return false, nil
		} else if err != nil {
			r.logger.Error(err, "failed to get SNR configuration")
			return false, err
		}
	}
	return true, nil
}

func (r *SelfNodeRemediationReconciler) updateConditions(processingTypeReason conditionReason, snr *v1alpha1.SelfNodeRemediation) error {
	var processingConditionStatus, succeededConditionStatus metav1.ConditionStatus
	switch processingTypeReason {
	case remediationStarted:
		processingConditionStatus = metav1.ConditionTrue
		succeededConditionStatus = metav1.ConditionUnknown
	case remediationFinishedSuccessfully:
		processingConditionStatus = metav1.ConditionFalse
		succeededConditionStatus = metav1.ConditionTrue
	case remediationTimeoutByNHC:
		processingConditionStatus = metav1.ConditionFalse
		succeededConditionStatus = metav1.ConditionFalse
	case remediationSkippedNodeNotFound:
		processingConditionStatus = metav1.ConditionFalse
		succeededConditionStatus = metav1.ConditionFalse
	default:
		err := fmt.Errorf("unknown condition reason:%s", processingTypeReason)
		r.logger.Error(err, "couldn't update snr processing condition")
		return err
	}

	if meta.IsStatusConditionPresentAndEqual(snr.Status.Conditions, string(v1alpha1.ProcessingConditionType), processingConditionStatus) &&
		meta.IsStatusConditionPresentAndEqual(snr.Status.Conditions, string(v1alpha1.SucceededConditionType), succeededConditionStatus) {
		return nil
	}

	meta.SetStatusCondition(&snr.Status.Conditions, metav1.Condition{
		Type:   string(v1alpha1.ProcessingConditionType),
		Status: processingConditionStatus,
		Reason: string(processingTypeReason),
	})

	// Reason is mandatory, and reason for processing matches succeeded
	meta.SetStatusCondition(&snr.Status.Conditions, metav1.Condition{
		Type:   string(v1alpha1.SucceededConditionType),
		Status: succeededConditionStatus,
		Reason: string(processingTypeReason),
	})

	return nil

}

// Note: this method is activated automatically at the end of reconcile, and it shouldn't be called explicitly
func (r *SelfNodeRemediationReconciler) patchSnrStatus(ctx context.Context, changed, org *v1alpha1.SelfNodeRemediation) error {
	if err := r.Client.Status().Patch(ctx, changed, client.MergeFrom(org)); err != nil {
		r.logger.Error(err, "failed to patch SNR status")
		return err
	}
	return nil
}

func (r *SelfNodeRemediationReconciler) getPhase(snr *v1alpha1.SelfNodeRemediation) remediationPhase {
	if snr.Status.Phase == nil {
		return fencingStartedPhase
	}
	phase := remediationPhase(*snr.Status.Phase)
	switch phase {
	case preRebootCompletedPhase, rebootCompletedPhase, fencingCompletedPhase:
		return phase
	default:
		return unknownPhase
	}
}

func (r *SelfNodeRemediationReconciler) remediateWithResourceDeletion(ctx context.Context, snr *v1alpha1.SelfNodeRemediation, node *v1.Node) (ctrl.Result, error) {
	return r.remediateWithResourceRemoval(ctx, snr, node, r.deleteResourcesWrapper)
}

// deleteResourcesWrapper returns a 'zero' time and nil if it completes to delete node resources successfully
// if not, it will return a 'zero' time and non-nil error, which means exponential backoff is triggered
// SelfNodeRemediation is only used in order to match method signature required by remediateWithResourceRemoval
func (r *SelfNodeRemediationReconciler) deleteResourcesWrapper(node *v1.Node, _ *v1alpha1.SelfNodeRemediation) (time.Duration, error) {
	return 0, resources.DeletePods(context.Background(), r.Client, node.Name)
}

func (r *SelfNodeRemediationReconciler) remediateWithOutOfServiceTaint(ctx context.Context, snr *v1alpha1.SelfNodeRemediation, node *v1.Node) (ctrl.Result, error) {
	return r.remediateWithResourceRemoval(ctx, snr, node, r.useOutOfServiceTaint)
}

func (r *SelfNodeRemediationReconciler) useOutOfServiceTaint(node *v1.Node, snr *v1alpha1.SelfNodeRemediation) (time.Duration, error) {
	if err := r.addOutOfServiceTaint(node); err != nil {
		return 0, err
	}

	// We can not control to delete node resources by the "out-of-service" taint
	// So timer is used to avoid to keep waiting to complete
	if !r.isResourceDeletionCompleted(node) {
		isExpired, timeLeft := r.isResourceDeletionExpired(snr)
		if !isExpired {
			return timeLeft, nil
		}
		// if the timer is expired, exponential backoff is triggered
		return 0, errors.New("Not ready to delete out-of-service taint")
	}

	if err := r.removeOutOfServiceTaint(node); err != nil {
		return 0, err
	}

	return 0, nil
}

type removeNodeResources func(*v1.Node, *v1alpha1.SelfNodeRemediation) (time.Duration, error)

func (r *SelfNodeRemediationReconciler) remediateWithResourceRemoval(ctx context.Context, snr *v1alpha1.SelfNodeRemediation, node *v1.Node, rmNodeResources removeNodeResources) (ctrl.Result, error) {
	result := ctrl.Result{}
	phase := r.getPhase(snr)
	var err error
	switch phase {
	case fencingStartedPhase:
		result, err = r.handleFencingStartedPhase(ctx, node, snr)
	case preRebootCompletedPhase:
		result, err = r.handlePreRebootCompletedPhase(node, snr)
	case rebootCompletedPhase:
		result, err = r.handleRebootCompletedPhase(node, snr, rmNodeResources)
	case fencingCompletedPhase:
		result, err = r.handleFencingCompletedPhase(node, snr)
	default:
		// this should never happen since we enforce valid values with kubebuilder
		err = errors.New("unknown phase")
		r.logger.Error(err, "Undefined unknown phase", "phase", phase)
	}
	return result, err
}

func (r *SelfNodeRemediationReconciler) handleFencingStartedPhase(ctx context.Context, node *v1.Node, snr *v1alpha1.SelfNodeRemediation) (ctrl.Result, error) {
	return r.prepareReboot(ctx, node, snr)
}

func (r *SelfNodeRemediationReconciler) prepareReboot(ctx context.Context, node *v1.Node, snr *v1alpha1.SelfNodeRemediation) (ctrl.Result, error) {
	r.logger.Info("pre-reboot not completed yet, prepare for rebooting")
	if !r.isNodeRebootCapable(node) {
		// use err to trigger exponential backoff
		return ctrl.Result{}, errors.New("Node is not capable to reboot itself")
	}

	if !controllerutil.ContainsFinalizer(snr, SNRFinalizer) {
		return r.addFinalizer(snr)
	}

	if err := r.addNoExecuteTaint(node); err != nil {
		return ctrl.Result{}, err
	}

	if !node.Spec.Unschedulable || !utils.TaintExists(node.Spec.Taints, NodeUnschedulableTaint) {
		return r.markNodeAsUnschedulable(node)
	}

	if err := r.setTimeAssumedRebooted(ctx, node, snr); err != nil {
		return ctrl.Result{}, err
	}

	preRebootCompleted := string(preRebootCompletedPhase)
	snr.Status.Phase = &preRebootCompleted

	return ctrl.Result{}, nil
}

func (r *SelfNodeRemediationReconciler) handlePreRebootCompletedPhase(node *v1.Node, snr *v1alpha1.SelfNodeRemediation) (ctrl.Result, error) {
	return r.waitForNodeRebooted(node, snr)
}

func (r *SelfNodeRemediationReconciler) waitForNodeRebooted(node *v1.Node, snr *v1alpha1.SelfNodeRemediation) (ctrl.Result, error) {
	wasRebooted, timeLeft := r.wasNodeRebooted(snr)
	if !wasRebooted {
		r.logger.Info("Node didn't reboot yet, waiting for it to reboot", "node name", node.Name, "time left", timeLeft)
		return ctrl.Result{RequeueAfter: timeLeft}, nil
	}

	r.logger.Info("TimeAssumedRebooted is old. The unhealthy node assumed to been rebooted", "node name", node.Name)

	rebootCompleted := string(rebootCompletedPhase)
	snr.Status.Phase = &rebootCompleted

	return ctrl.Result{}, nil
}

func (r *SelfNodeRemediationReconciler) handleRebootCompletedPhase(node *v1.Node, snr *v1alpha1.SelfNodeRemediation, rmNodeResources removeNodeResources) (ctrl.Result, error) {
	// if err is non-nil, exponential backoff is triggered
	// if err is nil and waitTime is not a 'zero' time, wait for waitTime seconds to remove node resources
	if waitTime, err := rmNodeResources(node, snr); err != nil {
		return ctrl.Result{}, err
	} else if waitTime != 0 {
		return ctrl.Result{RequeueAfter: waitTime}, nil
	}
	events.NormalEvent(r.Recorder, node, eventReasonDeleteResources, "Remediation process - finished deleting unhealthy node resources")

	fencingCompleted := string(fencingCompletedPhase)
	snr.Status.Phase = &fencingCompleted

	return ctrl.Result{}, r.updateConditions(remediationFinishedSuccessfully, snr)
}

func (r *SelfNodeRemediationReconciler) handleFencingCompletedPhase(node *v1.Node, snr *v1alpha1.SelfNodeRemediation) (ctrl.Result, error) {
	result := ctrl.Result{}
	var err error

	if snr.DeletionTimestamp != nil {
		result, err = r.recoverNode(node, snr)
	}

	return result, err
}

func (r *SelfNodeRemediationReconciler) recoverNode(node *v1.Node, snr *v1alpha1.SelfNodeRemediation) (ctrl.Result, error) {
	r.logger.Info("fencing completed, cleaning up")
	if node.Spec.Unschedulable {
		node.Spec.Unschedulable = false
		if err := r.Client.Update(context.Background(), node); err != nil {
			if apiErrors.IsConflict(err) {
				return ctrl.Result{RequeueAfter: time.Second}, nil
			}
			r.logger.Error(err, "failed to unmark node as schedulable")
			return ctrl.Result{}, err
		}
		events.NormalEvent(r.Recorder, node, eventReasonMarkSchedulable, "Remediation process - mark healthy remediated node as schedulable")
	}

	// wait until NoSchedulable taint was removed
	if utils.TaintExists(node.Spec.Taints, NodeUnschedulableTaint) {
		return ctrl.Result{RequeueAfter: time.Second}, nil
	}

	if err := r.removeNoExecuteTaint(node); err != nil {
		return ctrl.Result{}, err
	}

	if controllerutil.ContainsFinalizer(snr, SNRFinalizer) {
		if err := r.removeFinalizer(snr); err != nil {
			return ctrl.Result{}, err
		}
		events.NormalEvent(r.Recorder, snr, eventReasonRemoveFinalizer, "Remediation process - remove finalizer from snr")
		events.RemediationFinished(r.Recorder, snr)
	}

	return ctrl.Result{}, nil
}

// rebootIfNeeded reboots the node if no reboot was performed so far
func (r *SelfNodeRemediationReconciler) rebootIfNeeded(snr *v1alpha1.SelfNodeRemediation, node *v1.Node) (ctrl.Result, error) {
	shouldAvoidReboot, err := r.didIRebootMyself(snr)
	if err != nil {
		return ctrl.Result{}, err
	}

	if shouldAvoidReboot {
		//node already rebooted once during this SNR lifecycle, no need for additional reboot
		return ctrl.Result{}, nil
	}
	events.NormalEvent(r.Recorder, node, eventReasonNodeReboot, "Remediation process - about to attempt fencing the unhealthy node by rebooting it")

	return ctrl.Result{RequeueAfter: reboot.TimeToAssumeRebootHasStarted}, r.Rebooter.Reboot()
}

// wasNodeRebooted returns true if the node assumed to been rebooted.
// if not, it will also return the remaining time for that to happen
func (r *SelfNodeRemediationReconciler) wasNodeRebooted(snr *v1alpha1.SelfNodeRemediation) (bool, time.Duration) {
	maxNodeRebootTime := snr.Status.TimeAssumedRebooted

	if maxNodeRebootTime.After(time.Now()) {
		return false, maxNodeRebootTime.Sub(time.Now()) + time.Second
	}

	return true, 0
}

// didIRebootMyself returns true if system uptime is less than the time from SNR creation timestamp
// which means that the host was already rebooted (at least) once during this SNR lifecycle
func (r *SelfNodeRemediationReconciler) didIRebootMyself(snr *v1alpha1.SelfNodeRemediation) (bool, error) {
	uptime, err := utils.GetLinuxUptime()
	if err != nil {
		r.logger.Error(err, "failed to get node's uptime")
		return false, err
	}

	return uptime < time.Since(snr.CreationTimestamp.Time), nil
}

// isNodeRebootCapable checks if the node is capable to reboot itself when it becomes unhealthy
// this boils down to check if it has an assigned self node remediation pod, and the reboot-capable annotation
func (r *SelfNodeRemediationReconciler) isNodeRebootCapable(node *v1.Node) bool {
	//make sure that the unhealthy node has self node remediation pod on it which can reboot it
	if _, err := utils.GetSelfNodeRemediationAgentPod(node.Name, r.Client); err != nil {
		r.logger.Error(err, "failed to get self node remediation agent pod resource")
		return false
	}

	// if the unhealthy node has the self node remediation agent pod, but the is-reboot-capable annotation is unknown/false/doesn't exist
	// the node might not reboot, and we might end up in deleting a running node
	if node.Annotations == nil || node.Annotations[utils.IsRebootCapableAnnotation] != "true" {
		annVal := ""
		if node.Annotations != nil {
			annVal = node.Annotations[utils.IsRebootCapableAnnotation]
		}

		r.logger.Error(errors.New("node's isRebootCapable annotation is not `true`, which means the node might not reboot when we'll delete the node. Skipping remediation"),
			"", "annotation value", annVal)
		return false
	}

	return true
}

func (r *SelfNodeRemediationReconciler) removeFinalizer(snr *v1alpha1.SelfNodeRemediation) error {
	controllerutil.RemoveFinalizer(snr, SNRFinalizer)
	if err := r.Client.Update(context.Background(), snr); err != nil {
		if apiErrors.IsConflict(err) {
			// we don't need to log anything as conflict is expected, but we do want to return an err
			// to trigger a requeue
			return err
		}
		r.logger.Error(err, "failed to remove finalizer from snr")
		return err
	}
	r.logger.Info("finalizer removed")
	return nil
}

func (r *SelfNodeRemediationReconciler) addFinalizer(snr *v1alpha1.SelfNodeRemediation) (ctrl.Result, error) {
	if !snr.DeletionTimestamp.IsZero() {
		// snr is going to be deleted before we started any remediation action, so taking no-op
		// otherwise we continue the remediation even if the deletionTimestamp is not zero
		r.logger.Info("snr is about to be deleted, which means the resource is healthy again. taking no-op")
		return ctrl.Result{}, nil
	}

	controllerutil.AddFinalizer(snr, SNRFinalizer)
	if err := r.Client.Update(context.Background(), snr); err != nil {
		if apiErrors.IsConflict(err) {
			return ctrl.Result{RequeueAfter: 1 * time.Second}, nil
		}
		r.logger.Error(err, "failed to add finalizer to snr")
		return ctrl.Result{}, err
	}
	r.logger.Info("finalizer added")
	events.NormalEvent(r.Recorder, snr, eventReasonAddFinalizer, "Remediation process - successful adding finalizer")

	return ctrl.Result{Requeue: true}, nil
}

func (r *SelfNodeRemediationReconciler) updateSnrStatus(ctx context.Context, snr *v1alpha1.SelfNodeRemediation) error {
	if err := r.Client.Status().Update(ctx, snr); err != nil {
		if !apiErrors.IsConflict(err) {
			r.logger.Error(err, "failed to update snr status")
		}
		return err
	}
	return nil
}

func (r *SelfNodeRemediationReconciler) setTimeAssumedRebooted(ctx context.Context, node *v1.Node, snr *v1alpha1.SelfNodeRemediation) error {
	if snr.Status.TimeAssumedRebooted != nil {
		// timeAssumedRebooted already set, nothing to do
		return nil
	}
	// get reboot duration
	rebootDuration, err := r.RebootDurationCalculator.GetRebootDuration(ctx, node)
	if err != nil {
		r.logger.Error(err, "failed to get assumed reboot duration")
		return err
	}
	// calculate rebooted time
	timeAssumedRebooted := metav1.NewTime(metav1.Now().Add(rebootDuration))
	snr.Status.TimeAssumedRebooted = &timeAssumedRebooted
	r.logger.Info("setting SNR's time to assume node has been rebooted", "node name", node.Name, "time", timeAssumedRebooted)
	events.NormalEvent(r.Recorder, snr, eventReasonUpdateTimeAssumedRebooted, "Remediation process - about to update required fencing time on snr")
	return nil
}

// getNodeFromSnr returns the unhealthy node reported in the given snr
func (r *SelfNodeRemediationReconciler) getNodeFromSnr(ctx context.Context, snr *v1alpha1.SelfNodeRemediation) (*v1.Node, error) {
<<<<<<< HEAD
	nodeName, err := GetNodeName(ctx, r.Client, snr, r.logger)
=======
	nodeName, err := getNodeName(ctx, r.Client, snr, r.logger)
>>>>>>> a4408eaf
	if err != nil {
		return nil, err
	}

	node := &v1.Node{}
	key := client.ObjectKey{
		Name:      nodeName,
		Namespace: "",
	}
	if err := r.Get(ctx, key, node); err != nil {
		return nil, err
	}
	return node, nil
}

// the unhealthy node might reboot itself and take new workloads
// since we're going to delete the node eventually, we must make sure the node is deleted only
// when there's no running workload there. Hence we mark it as unschedulable.
// markNodeAsUnschedulable sets node.Spec.Unschedulable which triggers node controller to add the taint
func (r *SelfNodeRemediationReconciler) markNodeAsUnschedulable(node *v1.Node) (ctrl.Result, error) {
	if node.Spec.Unschedulable {
		r.logger.Info("waiting for unschedulable taint to appear", "node name", node.Name)
		return ctrl.Result{RequeueAfter: 1 * time.Second}, nil
	}

	node.Spec.Unschedulable = true
	r.logger.Info("Marking node as unschedulable", "node name", node.Name)
	if err := r.Client.Update(context.Background(), node); err != nil {
		if apiErrors.IsConflict(err) {
			return ctrl.Result{RequeueAfter: 1 * time.Second}, nil
		}
		r.logger.Error(err, "failed to mark node as unschedulable")
		return ctrl.Result{}, err
	}
	events.NormalEvent(r.Recorder, node, eventReasonMarkUnschedulable, "Remediation process - unhealthy node marked as unschedulable")
	return ctrl.Result{RequeueAfter: 1 * time.Second}, nil
}

func (r *SelfNodeRemediationReconciler) updateSnrStatusLastError(snr *v1alpha1.SelfNodeRemediation, err error) error {
	var lastErrorVal string
	patch := client.MergeFrom(snr.DeepCopy())

	if err != nil {
		lastErrorVal = err.Error()
	} else {
		lastErrorVal = ""
	}

	if snr.Status.LastError != lastErrorVal {
		snr.Status.LastError = lastErrorVal
		updateErr := r.Client.Status().Patch(context.Background(), snr, patch)
		if updateErr != nil {
			r.logger.Error(updateErr, "Failed to update SelfNodeRemediation status")
			return updateErr
		}
	}

	_, isUnrecognisableError := err.(*UnreconcilableError)

	if isUnrecognisableError {
		// return nil to not enter reconcile again
		return nil
	}

	return err
}

func (r *SelfNodeRemediationReconciler) addNoExecuteTaint(node *v1.Node) error {
	if utils.TaintExists(node.Spec.Taints, NodeNoExecuteTaint) {
		return nil
	}

	patch := client.MergeFrom(node.DeepCopy())
	taint := *NodeNoExecuteTaint
	now := metav1.Now()
	taint.TimeAdded = &now
	node.Spec.Taints = append(node.Spec.Taints, taint)
	if err := r.Client.Patch(context.Background(), node, patch); err != nil {
		r.logger.Error(err, "Failed to add taint on node", "node name", node.Name, "taint key", NodeNoExecuteTaint.Key, "taint effect", NodeNoExecuteTaint.Effect)
		return err
	}
	r.logger.Info("NoExecute taint added", "new taints", node.Spec.Taints)
	events.NormalEvent(r.Recorder, node, eventReasonAddNoExecute, "Remediation process - NoExecute taint added to the unhealthy node")
	return nil
}

func (r *SelfNodeRemediationReconciler) removeNoExecuteTaint(node *v1.Node) error {
	if !utils.TaintExists(node.Spec.Taints, NodeNoExecuteTaint) {
		return nil
	}

	patch := client.MergeFrom(node.DeepCopy())
	if taints, deleted := utils.DeleteTaint(node.Spec.Taints, NodeNoExecuteTaint); !deleted {
		r.logger.Info("Failed to remove taint from node, taint not found", "node name", node.Name, "taint key", NodeNoExecuteTaint.Key, "taint effect", NodeNoExecuteTaint.Effect)
		return nil
	} else {
		node.Spec.Taints = taints
	}

	if err := r.Client.Patch(context.Background(), node, patch); err != nil {
		r.logger.Error(err, "Failed to remove taint from node,", "node name", node.Name, "taint key", NodeNoExecuteTaint.Key, "taint effect", NodeNoExecuteTaint.Effect)
		return err
	}
	r.logger.Info("NoExecute taint removed", "new taints", node.Spec.Taints)
	events.NormalEvent(r.Recorder, node, eventReasonRemoveNoExecute, "Remediation process - remove NoExecute taint from healthy remediated node")

	return nil
}

func (r *SelfNodeRemediationReconciler) isStoppedByNHC(snr *v1alpha1.SelfNodeRemediation) bool {
	if snr != nil && snr.Annotations != nil && snr.DeletionTimestamp == nil {
		_, isTimeoutIssued := snr.Annotations[nhcTimeOutAnnotation]
		return isTimeoutIssued
	}
	return false
}

func (r *SelfNodeRemediationReconciler) addOutOfServiceTaint(node *v1.Node) error {
	if utils.TaintExists(node.Spec.Taints, OutOfServiceTaint) {
		return nil
	}

	patch := client.MergeFrom(node.DeepCopy())
	taint := *OutOfServiceTaint
	now := metav1.Now()
	taint.TimeAdded = &now
	node.Spec.Taints = append(node.Spec.Taints, taint)
	if err := r.Client.Patch(context.Background(), node, patch); err != nil {
		r.logger.Error(err, "Failed to add out-of-service taint on node", "node name", node.Name)
		return err
	}
	events.NormalEvent(r.Recorder, node, eventReasonAddOutOfService, "Remediation process - add out-of-service taint to unhealthy node")
	r.logger.Info("out-of-service taint added", "new taints", node.Spec.Taints)
	return nil
}

func (r *SelfNodeRemediationReconciler) removeOutOfServiceTaint(node *v1.Node) error {

	if !utils.TaintExists(node.Spec.Taints, OutOfServiceTaint) {
		return nil
	}

	patch := client.MergeFrom(node.DeepCopy())
	if taints, deleted := utils.DeleteTaint(node.Spec.Taints, OutOfServiceTaint); !deleted {
		r.logger.Info("Failed to remove taint from node, taint not found", "node name", node.Name, "taint key", OutOfServiceTaint.Key, "taint effect", OutOfServiceTaint.Effect)
		return nil
	} else {
		node.Spec.Taints = taints
	}
	if err := r.Client.Patch(context.Background(), node, patch); err != nil {
		r.logger.Error(err, "Failed to remove taint from node,", "node name", node.Name, "taint key", OutOfServiceTaint.Key, "taint effect", OutOfServiceTaint.Effect)
		return err
	}
	events.NormalEvent(r.Recorder, node, eventReasonRemoveOutOfService, "Remediation process - remove out-of-service taint from node")
	r.logger.Info("out-of-service taint removed", "new taints", node.Spec.Taints)
	return nil
}

func (r *SelfNodeRemediationReconciler) isResourceDeletionCompleted(node *v1.Node) bool {
	pods := &v1.PodList{}
	if err := r.Client.List(context.Background(), pods); err != nil {
		r.logger.Error(err, "failed to get pod list")
		return false
	}
	for _, pod := range pods.Items {
		if pod.Spec.NodeName == node.Name && r.isPodTerminating(&pod) {
			r.logger.Info("waiting for terminating pod ", "pod name", pod.Name, "phase", pod.Status.Phase)
			return false
		}
	}
	volumeAttachments := &storagev1.VolumeAttachmentList{}
	if err := r.Client.List(context.Background(), volumeAttachments); err != nil {
		r.logger.Error(err, "failed to get volumeAttachments list")
		return false
	}
	for _, va := range volumeAttachments.Items {
		if va.Spec.NodeName == node.Name {
			r.logger.Info("waiting for deleting volumeAttachement", "name", va.Name)
			return false
		}
	}

	return true
}

func (r *SelfNodeRemediationReconciler) isPodTerminating(pod *v1.Pod) bool {
	return pod.ObjectMeta.DeletionTimestamp != nil
}

func (r *SelfNodeRemediationReconciler) isResourceDeletionExpired(snr *v1alpha1.SelfNodeRemediation) (bool, time.Duration) {
	waitTime := snr.Status.TimeAssumedRebooted.Add(300 * time.Second)

	if waitTime.After(time.Now()) {
		return false, 5 * time.Second
	}

	return true, 0
}

func (r *SelfNodeRemediationReconciler) getRuntimeStrategy(snr *v1alpha1.SelfNodeRemediation) v1alpha1.RemediationStrategyType {
	strategy := snr.Spec.RemediationStrategy
	if strategy != v1alpha1.AutomaticRemediationStrategy {
		return strategy
	}

	remediationStrategy := v1alpha1.ResourceDeletionRemediationStrategy
	if utils.IsOutOfServiceTaintGA {
		remediationStrategy = v1alpha1.OutOfServiceTaintRemediationStrategy
	}

	r.logger.Info(fmt.Sprintf("Remediating with %s Remediation strategy (auto-selected)", remediationStrategy))

	return remediationStrategy

}<|MERGE_RESOLUTION|>--- conflicted
+++ resolved
@@ -690,11 +690,7 @@
 
 // getNodeFromSnr returns the unhealthy node reported in the given snr
 func (r *SelfNodeRemediationReconciler) getNodeFromSnr(ctx context.Context, snr *v1alpha1.SelfNodeRemediation) (*v1.Node, error) {
-<<<<<<< HEAD
-	nodeName, err := GetNodeName(ctx, r.Client, snr, r.logger)
-=======
 	nodeName, err := getNodeName(ctx, r.Client, snr, r.logger)
->>>>>>> a4408eaf
 	if err != nil {
 		return nil, err
 	}
