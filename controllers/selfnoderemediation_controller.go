/*
Copyright 2021.

Licensed under the Apache License, Version 2.0 (the "License");
you may not use this file except in compliance with the License.
You may obtain a copy of the License at

    http://www.apache.org/licenses/LICENSE-2.0

Unless required by applicable law or agreed to in writing, software
distributed under the License is distributed on an "AS IS" BASIS,
WITHOUT WARRANTIES OR CONDITIONS OF ANY KIND, either express or implied.
See the License for the specific language governing permissions and
limitations under the License.
*/

package controllers

import (
	"context"
	"fmt"
	"time"

	"github.com/go-logr/logr"
	commonAnnotations "github.com/medik8s/common/pkg/annotations"
	"github.com/medik8s/common/pkg/events"
	"github.com/medik8s/common/pkg/resources"
	"github.com/pkg/errors"

	v1 "k8s.io/api/core/v1"
	storagev1 "k8s.io/api/storage/v1"
	apiErrors "k8s.io/apimachinery/pkg/api/errors"
	"k8s.io/apimachinery/pkg/api/meta"
	metav1 "k8s.io/apimachinery/pkg/apis/meta/v1"
	"k8s.io/apimachinery/pkg/runtime"
	utilerrors "k8s.io/apimachinery/pkg/util/errors"
	"k8s.io/client-go/tools/record"
	ctrl "sigs.k8s.io/controller-runtime"
	"sigs.k8s.io/controller-runtime/pkg/client"
	"sigs.k8s.io/controller-runtime/pkg/controller/controllerutil"

	"github.com/openshift/api/machine/v1beta1"

	"github.com/medik8s/self-node-remediation/api/v1alpha1"
	"github.com/medik8s/self-node-remediation/pkg/reboot"
	"github.com/medik8s/self-node-remediation/pkg/utils"
)

const (
	SNRFinalizer            = "self-node-remediation.medik8s.io/snr-finalizer"
	nhcTimeOutAnnotation    = "remediation.medik8s.io/nhc-timed-out"
	excludeRemediationLabel = "remediation.medik8s.io/exclude-from-remediation"

	eventReasonRemediationSkipped = "RemediationSkipped"

	//remediation
	eventReasonAddFinalizer              = "AddFinalizer"
	eventReasonMarkUnschedulable         = "MarkUnschedulable"
	eventReasonAddNoExecute              = "AddNoExecute"
	eventReasonAddOutOfService           = "AddOutOfService"
	eventReasonUpdateTimeAssumedRebooted = "UpdateTimeAssumedRebooted"
	eventReasonDeleteResources           = "DeleteResources"
	eventReasonMarkSchedulable           = "MarkNodeSchedulable"
	eventReasonRemoveFinalizer           = "RemoveFinalizer"
	eventReasonRemoveNoExecute           = "RemoveNoExecuteTaint"
	eventReasonRemoveOutOfService        = "RemoveOutOfService"
	eventReasonNodeReboot                = "NodeReboot"
)

var (
	NodeUnschedulableTaint = &v1.Taint{
		Key:    "node.kubernetes.io/unschedulable",
		Effect: v1.TaintEffectNoSchedule,
	}

	NodeNoExecuteTaint = &v1.Taint{
		Key:    "medik8s.io/remediation",
		Value:  "self-node-remediation",
		Effect: v1.TaintEffectNoExecute,
	}

	OutOfServiceTaint = &v1.Taint{
		Key:    "node.kubernetes.io/out-of-service",
		Value:  "nodeshutdown",
		Effect: v1.TaintEffectNoExecute,
	}
)

type conditionReason string

const (
	//Reasons related to ProcessingConditionType
	remediationStarted              conditionReason = "RemediationStarted"
	remediationTimeoutByNHC         conditionReason = "RemediationTimeoutByNHC"
	remediationFinishedSuccessfully conditionReason = "RemediationFinishedSuccessfully"
	remediationSkippedNodeNotFound  conditionReason = "RemediationSkippedNodeNotFound"

	//Other Reasons
	snrDisabledNoConfig conditionReason = "SNRDisabledConfigurationNotFound"
)

type remediationPhase string

const (
	fencingStartedPhase     remediationPhase = "Fencing-Started"
	preRebootCompletedPhase remediationPhase = "Pre-Reboot-Completed"
	rebootCompletedPhase    remediationPhase = "Reboot-Completed"
	fencingCompletedPhase   remediationPhase = "Fencing-Completed"
	unknownPhase            remediationPhase = "Unknown"
)

type UnreconcilableError struct {
	msg string
}

func (e *UnreconcilableError) Error() string {
	return e.msg
}

// SelfNodeRemediationReconciler reconciles a SelfNodeRemediation object
type SelfNodeRemediationReconciler struct {
	client.Client
	Log logr.Logger
	//logger is a logger that holds the CR name being reconciled
	logger                   logr.Logger
	Scheme                   *runtime.Scheme
	Recorder                 record.EventRecorder
	Rebooter                 reboot.Rebooter
	RebootDurationCalculator reboot.Calculator
	MyNodeName               string
	MyNamespace              string
	IsAgent                  bool
}

// SetupWithManager sets up the controller with the Manager.
func (r *SelfNodeRemediationReconciler) SetupWithManager(mgr ctrl.Manager) error {
	return ctrl.NewControllerManagedBy(mgr).
		For(&v1alpha1.SelfNodeRemediation{}).
		Complete(r)
}

//+kubebuilder:rbac:groups=core,resources=pods,verbs=get;list;watch;update;delete;deletecollection
//+kubebuilder:rbac:groups=storage.k8s.io,resources=volumeattachments,verbs=get;list;watch;update;delete;deletecollection
//+kubebuilder:rbac:groups=self-node-remediation.medik8s.io,resources=selfnoderemediationtemplates,verbs=get;list;watch;create;update;patch;delete
//+kubebuilder:rbac:groups=self-node-remediation.medik8s.io,resources=selfnoderemediationtemplates/status,verbs=get;update;patch
//+kubebuilder:rbac:groups=self-node-remediation.medik8s.io,resources=selfnoderemediationtemplates/finalizers,verbs=update
//+kubebuilder:rbac:groups=self-node-remediation.medik8s.io,resources=selfnoderemediations,verbs=get;list;watch;create;update;patch;delete
//+kubebuilder:rbac:groups=self-node-remediation.medik8s.io,resources=selfnoderemediations/status,verbs=get;update;patch
//+kubebuilder:rbac:groups=self-node-remediation.medik8s.io,resources=selfnoderemediations/finalizers,verbs=update
//+kubebuilder:rbac:groups=core,resources=nodes,verbs=get;list;watch;create;update;patch;delete
//+kubebuilder:rbac:groups=machine.openshift.io,resources=machines,verbs=get;list;watch
//+kubebuilder:rbac:groups="",resources=namespaces,verbs=list;get;watch

func (r *SelfNodeRemediationReconciler) Reconcile(ctx context.Context, req ctrl.Request) (returnResult ctrl.Result, returnErr error) {
	if r.IsAgent {
		return r.ReconcileAgent(ctx, req)
	}
	return r.ReconcileManager(ctx, req)
}

func (r *SelfNodeRemediationReconciler) ReconcileAgent(ctx context.Context, req ctrl.Request) (returnResult ctrl.Result, returnErr error) {
	r.logger = r.Log.WithValues("pod", "agent", "selfnoderemediation", req.NamespacedName)

	snr := &v1alpha1.SelfNodeRemediation{}
	err := r.Get(ctx, req.NamespacedName, snr)
	if apiErrors.IsNotFound(err) || err == nil && snr.GetDeletionTimestamp() != nil {
		// SNR is deleted, stop reconciling
		r.logger.Info("SNR already deleted")
		return ctrl.Result{}, nil
	} else if err != nil {
		r.logger.Error(err, "failed to get SNR")
		return ctrl.Result{}, err
	}

	targetNodeName := getNodeName(snr)
	if targetNodeName != r.MyNodeName {
		r.logger.Info("agent pod skipping remediation because node belongs to a different agent", "Agent node name", r.MyNodeName, "Remediated node name", targetNodeName)
		return ctrl.Result{}, nil
	}

	// just care for reboot, everything else is done by the manager!
	phase := r.getPhase(snr)
	switch phase {
	case preRebootCompletedPhase:
		r.logger.Info("node reboot not completed yet, start rebooting")
		node, err := r.getNodeFromSnr(snr)
		if err != nil {
			r.logger.Info("didn't find node, eventing might be incomplete", "node name", targetNodeName)
		}
		return r.rebootIfNeeded(snr, node)
	default:
		r.logger.Info("not ready for reboot", "phase", phase)
	}
	return ctrl.Result{}, nil
}

func (r *SelfNodeRemediationReconciler) ReconcileManager(ctx context.Context, req ctrl.Request) (returnResult ctrl.Result, returnErr error) {
	r.logger = r.Log.WithValues("pod", "manager", "selfnoderemediation", req.NamespacedName)

	snr := &v1alpha1.SelfNodeRemediation{}
	if err := r.Get(ctx, req.NamespacedName, snr); err != nil {
		if apiErrors.IsNotFound(err) {
			// SNR is deleted, stop reconciling
			r.logger.Info("SNR already deleted")
			return ctrl.Result{}, nil
		}
		r.logger.Error(err, "failed to get SNR")
		return ctrl.Result{}, err
	}

	defer func() {
		if updateErr := r.updateSnrStatus(ctx, snr); updateErr != nil {
			if apiErrors.IsConflict(updateErr) {
				minRequeue := time.Second
				//if requeue is already set choose the lowest one
				if returnResult.RequeueAfter > 0 && minRequeue > returnResult.RequeueAfter {
					minRequeue = returnResult.RequeueAfter
				}
				if returnErr == nil {
					returnResult.RequeueAfter = minRequeue
				}
			} else {
				returnErr = utilerrors.NewAggregate([]error{updateErr, returnErr})
			}
		}
	}()

	if isConfigurationExist, err := r.isConfigurationExist(ctx); err != nil {
		return ctrl.Result{}, err
	} else if !isConfigurationExist {
		r.logger.Info("snr is disabled because configuration does not exist, waiting for configuration creation ")
		meta.SetStatusCondition(&snr.Status.Conditions, metav1.Condition{
			Type:    string(v1alpha1.DisabledConditionType),
			Status:  metav1.ConditionTrue,
			Reason:  string(snrDisabledNoConfig),
			Message: "snr is disabled because configuration does not exist",
		})

		return ctrl.Result{}, nil
	}

	if r.isStoppedByNHC(snr) {
		r.logger.Info("NHC added the timed-out annotation, remediation will be stopped")
		events.RemediationStoppedByNHC(r.Recorder, snr)
		return ctrl.Result{}, r.updateConditions(remediationTimeoutByNHC, snr)
	}

	if r.getPhase(snr) != fencingCompletedPhase {
		if err := r.updateConditions(remediationStarted, snr); err != nil {
			return ctrl.Result{}, err
		}
	}

	result := ctrl.Result{}
	var err error

	node, err := r.getNodeFromSnr(snr)
	if err != nil {
		if apiErrors.IsNotFound(err) {
			r.logger.Info("couldn't find node matching remediation", "remediation name", snr.Name)
			if updateErr := r.updateConditions(remediationSkippedNodeNotFound, snr); updateErr != nil {
				return ctrl.Result{}, updateErr
			}
			events.GetTargetNodeFailed(r.Recorder, snr)
		} else {
			r.logger.Error(err, "failed to get node", "remediation name", snr.Name)
		}
		return ctrl.Result{}, r.updateSnrStatusLastError(snr, err)
	}

	if node.Labels[excludeRemediationLabel] == "true" {
		r.logger.Info("remediation skipped this node is excluded from remediation", "node name", node.Name)
		events.NormalEvent(r.Recorder, snr, eventReasonRemediationSkipped, "remediation skipped this node is excluded from remediation")
		return ctrl.Result{}, nil
	}

	//used as an indication not to spam the event
	if isFinalizerAlreadyAdded := controllerutil.ContainsFinalizer(snr, SNRFinalizer); !isFinalizerAlreadyAdded {
		eventMessage := "Remediation started by SNR manager"
		events.NormalEvent(r.Recorder, snr, "RemediationStarted", eventMessage)
	}

	strategy := r.getRuntimeStrategy(snr)
	switch strategy {
	case v1alpha1.ResourceDeletionRemediationStrategy:
		result, err = r.remediateWithResourceDeletion(ctx, snr, node)
	case v1alpha1.OutOfServiceTaintRemediationStrategy:
		result, err = r.remediateWithOutOfServiceTaint(ctx, snr, node)
	default:
		//this should never happen since we enforce valid values with kubebuilder
		err := errors.New("unsupported remediation strategy")
		r.logger.Error(err, "Encountered unsupported remediation strategy. Please check template spec", "strategy", snr.Spec.RemediationStrategy)
	}

	return result, r.updateSnrStatusLastError(snr, err)
}

func (r *SelfNodeRemediationReconciler) isConfigurationExist(ctx context.Context) (bool, error) {
	if ns, err := utils.GetDeploymentNamespace(); err != nil {
		r.logger.Error(err, "Failed getting snr namespace")
		return false, err
	} else {
		snrConfig := &v1alpha1.SelfNodeRemediationConfig{
			ObjectMeta: metav1.ObjectMeta{
				Name:      v1alpha1.ConfigCRName,
				Namespace: ns,
			},
		}
		err := r.Get(ctx, client.ObjectKeyFromObject(snrConfig), snrConfig)
		if apiErrors.IsNotFound(err) || err == nil && snrConfig.DeletionTimestamp != nil {
			return false, nil
		} else if err != nil {
			r.logger.Error(err, "failed to get SNR configuration")
			return false, err
		}
	}
	return true, nil
}

func (r *SelfNodeRemediationReconciler) updateConditions(processingTypeReason conditionReason, snr *v1alpha1.SelfNodeRemediation) error {
	var processingConditionStatus, succeededConditionStatus metav1.ConditionStatus
	switch processingTypeReason {
	case remediationStarted:
		processingConditionStatus = metav1.ConditionTrue
		succeededConditionStatus = metav1.ConditionUnknown
	case remediationFinishedSuccessfully:
		processingConditionStatus = metav1.ConditionFalse
		succeededConditionStatus = metav1.ConditionTrue
	case remediationTimeoutByNHC:
		processingConditionStatus = metav1.ConditionFalse
		succeededConditionStatus = metav1.ConditionFalse
	case remediationSkippedNodeNotFound:
		processingConditionStatus = metav1.ConditionFalse
		succeededConditionStatus = metav1.ConditionFalse
	default:
<<<<<<< HEAD
		err := fmt.Errorf("unknown condition reason:%s", processingTypeReason)
		r.Log.Error(err, "couldn't update snr processing condition")
=======
		err := fmt.Errorf("unkown processingChangeReason:%s", processingTypeReason)
		r.logger.Error(err, "couldn't update snr processing condition")
>>>>>>> 4b91e5c9
		return err
	}

	if meta.IsStatusConditionPresentAndEqual(snr.Status.Conditions, string(v1alpha1.ProcessingConditionType), processingConditionStatus) &&
		meta.IsStatusConditionPresentAndEqual(snr.Status.Conditions, string(v1alpha1.SucceededConditionType), succeededConditionStatus) {
		return nil
	}

	meta.SetStatusCondition(&snr.Status.Conditions, metav1.Condition{
		Type:   string(v1alpha1.ProcessingConditionType),
		Status: processingConditionStatus,
		Reason: string(processingTypeReason),
	})

	//Reason is mandatory, and reason for processing matches succeeded
	meta.SetStatusCondition(&snr.Status.Conditions, metav1.Condition{
		Type:   string(v1alpha1.SucceededConditionType),
		Status: succeededConditionStatus,
		Reason: string(processingTypeReason),
	})

	return nil

}

// Note: this method is activated automatically at the end of reconcile, and it shouldn't be called explicitly
func (r *SelfNodeRemediationReconciler) patchSnrStatus(ctx context.Context, changed, org *v1alpha1.SelfNodeRemediation) error {
	if err := r.Client.Status().Patch(ctx, changed, client.MergeFrom(org)); err != nil {
		r.logger.Error(err, "failed to patch SNR status")
		return err
	}
	return nil
}

func (r *SelfNodeRemediationReconciler) getPhase(snr *v1alpha1.SelfNodeRemediation) remediationPhase {
	if snr.Status.Phase == nil {
		return fencingStartedPhase
	}
	phase := remediationPhase(*snr.Status.Phase)
	switch phase {
	case preRebootCompletedPhase, rebootCompletedPhase, fencingCompletedPhase:
		return phase
	default:
		return unknownPhase
	}
}

func (r *SelfNodeRemediationReconciler) remediateWithResourceDeletion(ctx context.Context, snr *v1alpha1.SelfNodeRemediation, node *v1.Node) (ctrl.Result, error) {
	return r.remediateWithResourceRemoval(ctx, snr, node, r.deleteResourcesWrapper)
}

// deleteResourcesWrapper returns a 'zero' time and nil if it completes to delete node resources successfully
// if not, it will return a 'zero' time and non-nil error, which means exponential backoff is triggered
// SelfNodeRemediation is only used in order to match method signature required by remediateWithResourceRemoval
func (r *SelfNodeRemediationReconciler) deleteResourcesWrapper(node *v1.Node, _ *v1alpha1.SelfNodeRemediation) (time.Duration, error) {
	return 0, resources.DeletePods(context.Background(), r.Client, node.Name)
}

func (r *SelfNodeRemediationReconciler) remediateWithOutOfServiceTaint(ctx context.Context, snr *v1alpha1.SelfNodeRemediation, node *v1.Node) (ctrl.Result, error) {
	return r.remediateWithResourceRemoval(ctx, snr, node, r.useOutOfServiceTaint)
}

func (r *SelfNodeRemediationReconciler) useOutOfServiceTaint(node *v1.Node, snr *v1alpha1.SelfNodeRemediation) (time.Duration, error) {
	if err := r.addOutOfServiceTaint(node); err != nil {
		return 0, err
	}

	// We can not control to delete node resources by the "out-of-service" taint
	// So timer is used to avoid to keep waiting to complete
	if !r.isResourceDeletionCompleted(node) {
		isExpired, timeLeft := r.isResourceDeletionExpired(snr)
		if !isExpired {
			return timeLeft, nil
		}
		// if the timer is expired, exponential backoff is triggered
		return 0, errors.New("Not ready to delete out-of-service taint")
	}

	if err := r.removeOutOfServiceTaint(node); err != nil {
		return 0, err
	}

	return 0, nil
}

type removeNodeResources func(*v1.Node, *v1alpha1.SelfNodeRemediation) (time.Duration, error)

func (r *SelfNodeRemediationReconciler) remediateWithResourceRemoval(ctx context.Context, snr *v1alpha1.SelfNodeRemediation, node *v1.Node, rmNodeResources removeNodeResources) (ctrl.Result, error) {
	result := ctrl.Result{}
	phase := r.getPhase(snr)
	var err error
	switch phase {
	case fencingStartedPhase:
		result, err = r.handleFencingStartedPhase(ctx, node, snr)
	case preRebootCompletedPhase:
		result, err = r.handlePreRebootCompletedPhase(node, snr)
	case rebootCompletedPhase:
		result, err = r.handleRebootCompletedPhase(node, snr, rmNodeResources)
	case fencingCompletedPhase:
		result, err = r.handleFencingCompletedPhase(node, snr)
	default:
		//this should never happen since we enforce valid values with kubebuilder
		err = errors.New("unknown phase")
		r.logger.Error(err, "Undefined unknown phase", "phase", phase)
	}
	return result, err
}

func (r *SelfNodeRemediationReconciler) handleFencingStartedPhase(ctx context.Context, node *v1.Node, snr *v1alpha1.SelfNodeRemediation) (ctrl.Result, error) {
	return r.prepareReboot(ctx, node, snr)
}

func (r *SelfNodeRemediationReconciler) prepareReboot(ctx context.Context, node *v1.Node, snr *v1alpha1.SelfNodeRemediation) (ctrl.Result, error) {
	r.logger.Info("pre-reboot not completed yet, prepare for rebooting")
	if !r.isNodeRebootCapable(node) {
		//use err to trigger exponential backoff
		return ctrl.Result{}, errors.New("Node is not capable to reboot itself")
	}

	if !controllerutil.ContainsFinalizer(snr, SNRFinalizer) {
		return r.addFinalizer(snr)
	}

	if err := r.addNoExecuteTaint(node); err != nil {
		return ctrl.Result{}, err
	}

	if !node.Spec.Unschedulable || !utils.TaintExists(node.Spec.Taints, NodeUnschedulableTaint) {
		return r.markNodeAsUnschedulable(node)
	}

	if err := r.setTimeAssumedRebooted(ctx, node, snr); err != nil {
		return ctrl.Result{}, err
	}

	preRebootCompleted := string(preRebootCompletedPhase)
	snr.Status.Phase = &preRebootCompleted

	return ctrl.Result{}, nil
}

func (r *SelfNodeRemediationReconciler) handlePreRebootCompletedPhase(node *v1.Node, snr *v1alpha1.SelfNodeRemediation) (ctrl.Result, error) {
	return r.waitForNodeRebooted(node, snr)
}

func (r *SelfNodeRemediationReconciler) waitForNodeRebooted(node *v1.Node, snr *v1alpha1.SelfNodeRemediation) (ctrl.Result, error) {
	wasRebooted, timeLeft := r.wasNodeRebooted(snr)
	if !wasRebooted {
		r.logger.Info("Node didn't reboot yet, waiting for it to reboot", "node name", node.Name, "time left", timeLeft)
		return ctrl.Result{RequeueAfter: timeLeft}, nil
	}

	r.logger.Info("TimeAssumedRebooted is old. The unhealthy node assumed to been rebooted", "node name", node.Name)

	rebootCompleted := string(rebootCompletedPhase)
	snr.Status.Phase = &rebootCompleted

	return ctrl.Result{}, nil
}

func (r *SelfNodeRemediationReconciler) handleRebootCompletedPhase(node *v1.Node, snr *v1alpha1.SelfNodeRemediation, rmNodeResources removeNodeResources) (ctrl.Result, error) {
	// if err is non-nil, exponential backoff is triggered
	// if err is nil and waitTime is not a 'zero' time, wait for waitTime seconds to remove node resources
	if waitTime, err := rmNodeResources(node, snr); err != nil {
		return ctrl.Result{}, err
	} else if waitTime != 0 {
		return ctrl.Result{RequeueAfter: waitTime}, nil
	}
	events.NormalEvent(r.Recorder, node, eventReasonDeleteResources, "Remediation process - finished deleting unhealthy node resources")

	fencingCompleted := string(fencingCompletedPhase)
	snr.Status.Phase = &fencingCompleted

	return ctrl.Result{}, r.updateConditions(remediationFinishedSuccessfully, snr)
}

func (r *SelfNodeRemediationReconciler) handleFencingCompletedPhase(node *v1.Node, snr *v1alpha1.SelfNodeRemediation) (ctrl.Result, error) {
	result := ctrl.Result{}
	var err error

	if snr.DeletionTimestamp != nil {
		result, err = r.recoverNode(node, snr)
	}

	return result, err
}

func (r *SelfNodeRemediationReconciler) recoverNode(node *v1.Node, snr *v1alpha1.SelfNodeRemediation) (ctrl.Result, error) {
	r.logger.Info("fencing completed, cleaning up")
	if node.Spec.Unschedulable {
		node.Spec.Unschedulable = false
		if err := r.Client.Update(context.Background(), node); err != nil {
			if apiErrors.IsConflict(err) {
				return ctrl.Result{RequeueAfter: time.Second}, nil
			}
			r.logger.Error(err, "failed to unmark node as schedulable")
			return ctrl.Result{}, err
		}
		events.NormalEvent(r.Recorder, node, eventReasonMarkSchedulable, "Remediation process - mark healthy remediated node as schedulable")
	}

	// wait until NoSchedulable taint was removed
	if utils.TaintExists(node.Spec.Taints, NodeUnschedulableTaint) {
		return ctrl.Result{RequeueAfter: time.Second}, nil
	}

	if err := r.removeNoExecuteTaint(node); err != nil {
		return ctrl.Result{}, err
	}

	if controllerutil.ContainsFinalizer(snr, SNRFinalizer) {
		if err := r.removeFinalizer(snr); err != nil {
			return ctrl.Result{}, err
		}
		events.NormalEvent(r.Recorder, snr, eventReasonRemoveFinalizer, "Remediation process - remove finalizer from snr")
		events.RemediationFinished(r.Recorder, snr)
	}

	return ctrl.Result{}, nil
}

// rebootIfNeeded reboots the node if no reboot was performed so far
func (r *SelfNodeRemediationReconciler) rebootIfNeeded(snr *v1alpha1.SelfNodeRemediation, node *v1.Node) (ctrl.Result, error) {
	shouldAvoidReboot, err := r.didIRebootMyself(snr)
	if err != nil {
		return ctrl.Result{}, err
	}

	if shouldAvoidReboot {
		//node already rebooted once during this SNR lifecycle, no need for additional reboot
		return ctrl.Result{}, nil
	}
	events.NormalEvent(r.Recorder, node, eventReasonNodeReboot, "Remediation process - about to attempt fencing the unhealthy node by rebooting it")

	return ctrl.Result{RequeueAfter: reboot.TimeToAssumeRebootHasStarted}, r.Rebooter.Reboot()
}

// wasNodeRebooted returns true if the node assumed to been rebooted.
// if not, it will also return the remaining time for that to happen
func (r *SelfNodeRemediationReconciler) wasNodeRebooted(snr *v1alpha1.SelfNodeRemediation) (bool, time.Duration) {
	maxNodeRebootTime := snr.Status.TimeAssumedRebooted

	if maxNodeRebootTime.After(time.Now()) {
		return false, maxNodeRebootTime.Sub(time.Now()) + time.Second
	}

	return true, 0
}

// didIRebootMyself returns true if system uptime is less than the time from SNR creation timestamp
// which means that the host was already rebooted (at least) once during this SNR lifecycle
func (r *SelfNodeRemediationReconciler) didIRebootMyself(snr *v1alpha1.SelfNodeRemediation) (bool, error) {
	uptime, err := utils.GetLinuxUptime()
	if err != nil {
		r.logger.Error(err, "failed to get node's uptime")
		return false, err
	}

	return uptime < time.Since(snr.CreationTimestamp.Time), nil
}

// isNodeRebootCapable checks if the node is capable to reboot itself when it becomes unhealthy
// this boils down to check if it has an assigned self node remediation pod, and the reboot-capable annotation
func (r *SelfNodeRemediationReconciler) isNodeRebootCapable(node *v1.Node) bool {
	//make sure that the unhealthy node has self node remediation pod on it which can reboot it
	if _, err := utils.GetSelfNodeRemediationAgentPod(node.Name, r.Client); err != nil {
		r.logger.Error(err, "failed to get self node remediation agent pod resource")
		return false
	}

	//if the unhealthy node has the self node remediation agent pod, but the is-reboot-capable annotation is unknown/false/doesn't exist
	//the node might not reboot, and we might end up in deleting a running node
	if node.Annotations == nil || node.Annotations[utils.IsRebootCapableAnnotation] != "true" {
		annVal := ""
		if node.Annotations != nil {
			annVal = node.Annotations[utils.IsRebootCapableAnnotation]
		}

		r.logger.Error(errors.New("node's isRebootCapable annotation is not `true`, which means the node might not reboot when we'll delete the node. Skipping remediation"),
			"", "annotation value", annVal)
		return false
	}

	return true
}

func (r *SelfNodeRemediationReconciler) removeFinalizer(snr *v1alpha1.SelfNodeRemediation) error {
	controllerutil.RemoveFinalizer(snr, SNRFinalizer)
	if err := r.Client.Update(context.Background(), snr); err != nil {
		if apiErrors.IsConflict(err) {
			//we don't need to log anything as conflict is expected, but we do want to return an err
			//to trigger a requeue
			return err
		}
		r.logger.Error(err, "failed to remove finalizer from snr")
		return err
	}
	r.logger.Info("finalizer removed")
	return nil
}

func (r *SelfNodeRemediationReconciler) addFinalizer(snr *v1alpha1.SelfNodeRemediation) (ctrl.Result, error) {
	if !snr.DeletionTimestamp.IsZero() {
		//snr is going to be deleted before we started any remediation action, so taking no-op
		//otherwise we continue the remediation even if the deletionTimestamp is not zero
		r.logger.Info("snr is about to be deleted, which means the resource is healthy again. taking no-op")
		return ctrl.Result{}, nil
	}

	controllerutil.AddFinalizer(snr, SNRFinalizer)
	if err := r.Client.Update(context.Background(), snr); err != nil {
		if apiErrors.IsConflict(err) {
			return ctrl.Result{RequeueAfter: 1 * time.Second}, nil
		}
		r.logger.Error(err, "failed to add finalizer to snr")
		return ctrl.Result{}, err
	}
	r.logger.Info("finalizer added")
	events.NormalEvent(r.Recorder, snr, eventReasonAddFinalizer, "Remediation process - successful adding finalizer")

	return ctrl.Result{Requeue: true}, nil
}

func (r *SelfNodeRemediationReconciler) updateSnrStatus(ctx context.Context, snr *v1alpha1.SelfNodeRemediation) error {
	if err := r.Client.Status().Update(ctx, snr); err != nil {
		if !apiErrors.IsConflict(err) {
			r.logger.Error(err, "failed to update snr status")
		}
		return err
	}
	return nil
}

func (r *SelfNodeRemediationReconciler) setTimeAssumedRebooted(ctx context.Context, node *v1.Node, snr *v1alpha1.SelfNodeRemediation) error {
	if snr.Status.TimeAssumedRebooted != nil {
		// timeAssumedRebooted already set, nothing to do
		return nil
	}
	// get reboot duration
	rebootDuration, err := r.RebootDurationCalculator.GetRebootDuration(ctx, node)
	if err != nil {
		r.logger.Error(err, "failed to get assumed reboot duration")
		return err
	}
	// calculate rebooted time
	timeAssumedRebooted := metav1.NewTime(metav1.Now().Add(rebootDuration))
	snr.Status.TimeAssumedRebooted = &timeAssumedRebooted
	r.logger.Info("setting SNR's time to assume node has been rebooted", "node name", node.Name, "time", timeAssumedRebooted)
	events.NormalEvent(r.Recorder, snr, eventReasonUpdateTimeAssumedRebooted, "Remediation process - about to update required fencing time on snr")
	return nil
}

// getNodeFromSnr returns the unhealthy node reported in the given snr
func (r *SelfNodeRemediationReconciler) getNodeFromSnr(snr *v1alpha1.SelfNodeRemediation) (*v1.Node, error) {
	//SNR could be created by either machine based controller (e.g. MHC) or
	//by a node based controller (e.g. NHC).
	//In case snr is created with machine owner reference if NHC isn't it's owner it means
	//it was created by a machine based controller (e.g. MHC).
	if !IsOwnedByNHC(snr) {
		for _, ownerRef := range snr.OwnerReferences {
			if ownerRef.Kind == "Machine" {
				return r.getNodeFromMachine(ownerRef, snr.Namespace)
			}
		}
	}

	// since we didn't find a Machine owner ref, we assume that SNR remediation contains the node's name either in the
	// remediation name or in its annotation
	node := &v1.Node{}
	key := client.ObjectKey{
		Name:      getNodeName(snr),
		Namespace: "",
	}

	if err := r.Get(context.TODO(), key, node); err != nil {
		return nil, err
	}

	return node, nil
}

func (r *SelfNodeRemediationReconciler) getNodeFromMachine(ref metav1.OwnerReference, ns string) (*v1.Node, error) {
	machine := &v1beta1.Machine{}
	machineKey := client.ObjectKey{
		Name:      ref.Name,
		Namespace: ns,
	}

	if err := r.Client.Get(context.Background(), machineKey, machine); err != nil {
		r.logger.Error(err, "failed to get machine from SelfNodeRemediation CR owner ref",
			"machine name", machineKey.Name, "namespace", machineKey.Namespace)
		return nil, err
	}

	if machine.Status.NodeRef == nil {
		err := errors.New("nodeRef is nil")
		r.logger.Error(err, "failed to retrieve node from the unhealthy machine")
		return nil, err
	}

	node := &v1.Node{}
	key := client.ObjectKey{
		Name:      machine.Status.NodeRef.Name,
		Namespace: machine.Status.NodeRef.Namespace,
	}

	if err := r.Get(context.Background(), key, node); err != nil {
		r.logger.Error(err, "failed to retrieve node from the unhealthy machine",
			"node name", node.Name, "machine name", machine.Name)
		return nil, err
	}

	return node, nil
}

// the unhealthy node might reboot itself and take new workloads
// since we're going to delete the node eventually, we must make sure the node is deleted only
// when there's no running workload there. Hence we mark it as unschedulable.
// markNodeAsUnschedulable sets node.Spec.Unschedulable which triggers node controller to add the taint
func (r *SelfNodeRemediationReconciler) markNodeAsUnschedulable(node *v1.Node) (ctrl.Result, error) {
	if node.Spec.Unschedulable {
		r.logger.Info("waiting for unschedulable taint to appear", "node name", node.Name)
		return ctrl.Result{RequeueAfter: 1 * time.Second}, nil
	}

	node.Spec.Unschedulable = true
	r.logger.Info("Marking node as unschedulable", "node name", node.Name)
	if err := r.Client.Update(context.Background(), node); err != nil {
		if apiErrors.IsConflict(err) {
			return ctrl.Result{RequeueAfter: 1 * time.Second}, nil
		}
		r.logger.Error(err, "failed to mark node as unschedulable")
		return ctrl.Result{}, err
	}
	events.NormalEvent(r.Recorder, node, eventReasonMarkUnschedulable, "Remediation process - unhealthy node marked as unschedulable")
	return ctrl.Result{RequeueAfter: 1 * time.Second}, nil
}

func (r *SelfNodeRemediationReconciler) updateSnrStatusLastError(snr *v1alpha1.SelfNodeRemediation, err error) error {
	var lastErrorVal string
	patch := client.MergeFrom(snr.DeepCopy())

	if err != nil {
		lastErrorVal = err.Error()
	} else {
		lastErrorVal = ""
	}

	if snr.Status.LastError != lastErrorVal {
		snr.Status.LastError = lastErrorVal
		updateErr := r.Client.Status().Patch(context.Background(), snr, patch)
		if updateErr != nil {
			r.logger.Error(updateErr, "Failed to update SelfNodeRemediation status")
			return updateErr
		}
	}

	_, isUnrecognisableError := err.(*UnreconcilableError)

	if isUnrecognisableError {
		// return nil to not enter reconcile again
		return nil
	}

	return err
}

func (r *SelfNodeRemediationReconciler) addNoExecuteTaint(node *v1.Node) error {
	if utils.TaintExists(node.Spec.Taints, NodeNoExecuteTaint) {
		return nil
	}

	patch := client.MergeFrom(node.DeepCopy())
	taint := *NodeNoExecuteTaint
	now := metav1.Now()
	taint.TimeAdded = &now
	node.Spec.Taints = append(node.Spec.Taints, taint)
	if err := r.Client.Patch(context.Background(), node, patch); err != nil {
		r.logger.Error(err, "Failed to add taint on node", "node name", node.Name, "taint key", NodeNoExecuteTaint.Key, "taint effect", NodeNoExecuteTaint.Effect)
		return err
	}
	r.logger.Info("NoExecute taint added", "new taints", node.Spec.Taints)
	events.NormalEvent(r.Recorder, node, eventReasonAddNoExecute, "Remediation process - NoExecute taint added to the unhealthy node")
	return nil
}

func (r *SelfNodeRemediationReconciler) removeNoExecuteTaint(node *v1.Node) error {
	if !utils.TaintExists(node.Spec.Taints, NodeNoExecuteTaint) {
		return nil
	}

	patch := client.MergeFrom(node.DeepCopy())
	if taints, deleted := utils.DeleteTaint(node.Spec.Taints, NodeNoExecuteTaint); !deleted {
		r.logger.Info("Failed to remove taint from node, taint not found", "node name", node.Name, "taint key", NodeNoExecuteTaint.Key, "taint effect", NodeNoExecuteTaint.Effect)
		return nil
	} else {
		node.Spec.Taints = taints
	}

	if err := r.Client.Patch(context.Background(), node, patch); err != nil {
		r.logger.Error(err, "Failed to remove taint from node,", "node name", node.Name, "taint key", NodeNoExecuteTaint.Key, "taint effect", NodeNoExecuteTaint.Effect)
		return err
	}
	r.logger.Info("NoExecute taint removed", "new taints", node.Spec.Taints)
	events.NormalEvent(r.Recorder, node, eventReasonRemoveNoExecute, "Remediation process - remove NoExecute taint from healthy remediated node")

	return nil
}

func (r *SelfNodeRemediationReconciler) isStoppedByNHC(snr *v1alpha1.SelfNodeRemediation) bool {
	if snr != nil && snr.Annotations != nil && snr.DeletionTimestamp == nil {
		_, isTimeoutIssued := snr.Annotations[nhcTimeOutAnnotation]
		return isTimeoutIssued
	}
	return false
}

func (r *SelfNodeRemediationReconciler) addOutOfServiceTaint(node *v1.Node) error {
	if utils.TaintExists(node.Spec.Taints, OutOfServiceTaint) {
		return nil
	}

	patch := client.MergeFrom(node.DeepCopy())
	taint := *OutOfServiceTaint
	now := metav1.Now()
	taint.TimeAdded = &now
	node.Spec.Taints = append(node.Spec.Taints, taint)
	if err := r.Client.Patch(context.Background(), node, patch); err != nil {
		r.logger.Error(err, "Failed to add out-of-service taint on node", "node name", node.Name)
		return err
	}
	events.NormalEvent(r.Recorder, node, eventReasonAddOutOfService, "Remediation process - add out-of-service taint to unhealthy node")
	r.logger.Info("out-of-service taint added", "new taints", node.Spec.Taints)
	return nil
}

func (r *SelfNodeRemediationReconciler) removeOutOfServiceTaint(node *v1.Node) error {

	if !utils.TaintExists(node.Spec.Taints, OutOfServiceTaint) {
		return nil
	}

	patch := client.MergeFrom(node.DeepCopy())
	if taints, deleted := utils.DeleteTaint(node.Spec.Taints, OutOfServiceTaint); !deleted {
		r.logger.Info("Failed to remove taint from node, taint not found", "node name", node.Name, "taint key", OutOfServiceTaint.Key, "taint effect", OutOfServiceTaint.Effect)
		return nil
	} else {
		node.Spec.Taints = taints
	}
	if err := r.Client.Patch(context.Background(), node, patch); err != nil {
		r.logger.Error(err, "Failed to remove taint from node,", "node name", node.Name, "taint key", OutOfServiceTaint.Key, "taint effect", OutOfServiceTaint.Effect)
		return err
	}
	events.NormalEvent(r.Recorder, node, eventReasonRemoveOutOfService, "Remediation process - remove out-of-service taint from node")
	r.logger.Info("out-of-service taint removed", "new taints", node.Spec.Taints)
	return nil
}

func (r *SelfNodeRemediationReconciler) isResourceDeletionCompleted(node *v1.Node) bool {
	pods := &v1.PodList{}
	if err := r.Client.List(context.Background(), pods); err != nil {
		r.logger.Error(err, "failed to get pod list")
		return false
	}
	for _, pod := range pods.Items {
		if pod.Spec.NodeName == node.Name && r.isPodTerminating(&pod) {
			r.logger.Info("waiting for terminating pod ", "pod name", pod.Name, "phase", pod.Status.Phase)
			return false
		}
	}
	volumeAttachments := &storagev1.VolumeAttachmentList{}
	if err := r.Client.List(context.Background(), volumeAttachments); err != nil {
		r.logger.Error(err, "failed to get volumeAttachments list")
		return false
	}
	for _, va := range volumeAttachments.Items {
		if va.Spec.NodeName == node.Name {
			r.logger.Info("waiting for deleting volumeAttachement", "name", va.Name)
			return false
		}
	}

	return true
}

func (r *SelfNodeRemediationReconciler) isPodTerminating(pod *v1.Pod) bool {
	return pod.ObjectMeta.DeletionTimestamp != nil
}

func (r *SelfNodeRemediationReconciler) isResourceDeletionExpired(snr *v1alpha1.SelfNodeRemediation) (bool, time.Duration) {
	waitTime := snr.Status.TimeAssumedRebooted.Add(300 * time.Second)

	if waitTime.After(time.Now()) {
		return false, 5 * time.Second
	}

	return true, 0
}

func (r *SelfNodeRemediationReconciler) getRuntimeStrategy(snr *v1alpha1.SelfNodeRemediation) v1alpha1.RemediationStrategyType {
	strategy := snr.Spec.RemediationStrategy
	if strategy != v1alpha1.AutomaticRemediationStrategy {
		return strategy
	}

	remediationStrategy := v1alpha1.ResourceDeletionRemediationStrategy
	if utils.IsOutOfServiceTaintGA {
		remediationStrategy = v1alpha1.OutOfServiceTaintRemediationStrategy
	}

	r.logger.Info(fmt.Sprintf("Remediating with %s Remediation strategy (auto-selected)", remediationStrategy))

	return remediationStrategy

}

func IsOwnedByNHC(snr *v1alpha1.SelfNodeRemediation) bool {
	for _, ownerRef := range snr.OwnerReferences {
		if ownerRef.Kind == "NodeHealthCheck" {
			return true
		}
	}
	return false
}

// getNodeName checks for the node name in SNR CR's annotation. If it does not exist it assumes the node name equals to SNR CR's name and returns it.
func getNodeName(snr *v1alpha1.SelfNodeRemediation) string {
	nodeName, isNodeNameAnnotationExist := snr.GetAnnotations()[commonAnnotations.NodeNameAnnotation]
	if isNodeNameAnnotationExist {
		return nodeName
	}
	return snr.GetName()
}<|MERGE_RESOLUTION|>--- conflicted
+++ resolved
@@ -333,13 +333,8 @@
 		processingConditionStatus = metav1.ConditionFalse
 		succeededConditionStatus = metav1.ConditionFalse
 	default:
-<<<<<<< HEAD
 		err := fmt.Errorf("unknown condition reason:%s", processingTypeReason)
-		r.Log.Error(err, "couldn't update snr processing condition")
-=======
-		err := fmt.Errorf("unkown processingChangeReason:%s", processingTypeReason)
 		r.logger.Error(err, "couldn't update snr processing condition")
->>>>>>> 4b91e5c9
 		return err
 	}
 
