apiVersion: operators.coreos.com/v1alpha1
kind: ClusterServiceVersion
metadata:
  annotations:
    alm-examples: |-
      [
        {
          "apiVersion": "self-node-remediation.medik8s.io/v1alpha1",
          "kind": "SelfNodeRemediation",
          "metadata": {
            "name": "selfnoderemediation-sample"
          },
          "spec": {}
        },
        {
          "apiVersion": "self-node-remediation.medik8s.io/v1alpha1",
          "kind": "SelfNodeRemediationConfig",
          "metadata": {
            "name": "self-node-remediation-config",
            "namespace": "self-node-remediation"
          },
          "spec": {}
        },
        {
          "apiVersion": "self-node-remediation.medik8s.io/v1alpha1",
          "kind": "SelfNodeRemediationTemplate",
          "metadata": {
            "name": "selfnoderemediationtemplate-sample"
          },
          "spec": {
            "template": {
              "spec": {}
            }
          }
        }
      ]
    capabilities: Basic Install
    categories: OpenShift Optional
    containerImage: quay.io/medik8s/self-node-remediation-operator:latest
    createdAt: ""
    description: Self Node Remediation Operator for remediate itself in case of a
      failure.
    olm.skipRange: '>=0.4.0'
<<<<<<< HEAD
    operatorframework.io/suggested-namespace-template: |-
      [
        {
          "apiVersion": "v1",
          "kind": "Namespace",
          "metadata": {
            "name": "openshift-workload-availability",
            "annotations": {
              "openshift.io/node-selector": ""
            }
          }
        }
      ]
    operators.operatorframework.io/builder: operator-sdk-v1.28.1
=======
    operatorframework.io/suggested-namespace: openshift-workload-availability
    operators.operatorframework.io/builder: operator-sdk-v1.32.0
>>>>>>> 7a1b271e
    operators.operatorframework.io/project_layout: go.kubebuilder.io/v3
    repository: https://github.com/medik8s/self-node-remediation
    support: Medik8s
  name: self-node-remediation.v0.0.1
  namespace: placeholder
spec:
  apiservicedefinitions: {}
  customresourcedefinitions:
    owned:
    - description: SelfNodeRemediationConfig is the Schema for the selfnoderemediationconfigs
        API in which a user can configure the self node remediation agents
      displayName: Self Node Remediation Config
      kind: SelfNodeRemediationConfig
      name: selfnoderemediationconfigs.self-node-remediation.medik8s.io
      resources:
      - kind: SelfNodeRemediationConfig
        name: selfnoderemediationconfigs
        version: v1alpha1
      version: v1alpha1
    - description: SelfNodeRemediation is the Schema for the selfnoderemediations
        API
      displayName: Self Node Remediation
      kind: SelfNodeRemediation
      name: selfnoderemediations.self-node-remediation.medik8s.io
      resources:
      - kind: SelfNodeRemediation
        name: selfnoderemediations
        version: v1alpha1
      statusDescriptors:
      - description: 'Represents the observations of a SelfNodeRemediation''s current
          state. Known .status.conditions.type are: "Processing"'
        displayName: conditions
        path: conditions
        x-descriptors:
        - urn:alm:descriptor:com.tectonic.ui:conditions
      - description: LastError captures the last error that occurred during remediation.
          If no error occurred it would be empty
        displayName: Last Error
        path: lastError
      - description: 'Phase represents the current phase of remediation, One of: TBD'
        displayName: Phase
        path: phase
      - description: TimeAssumedRebooted is the time by then the unhealthy node assumed
          to be rebooted
        displayName: Time Assumed Rebooted
        path: timeAssumedRebooted
      version: v1alpha1
    - description: SelfNodeRemediationTemplate is the Schema for the selfnoderemediationtemplates
        API
      displayName: Self Node Remediation Template
      kind: SelfNodeRemediationTemplate
      name: selfnoderemediationtemplates.self-node-remediation.medik8s.io
      resources:
      - kind: SelfNodeRemediationTemplate
        name: selfnoderemediationtemplates
        version: v1alpha1
      specDescriptors:
      - description: Template defines the desired state of SelfNodeRemediationTemplate
        displayName: Template
        path: template
      version: v1alpha1
  description: This self node remediation operator is using an alternate mechanism
    for a node in a cluster to detect its health status and take actions to remediate
    itself in case of a failure. While not all remediation events can result in the
    node returning to a healthy state, the operator does allow surviving parts of
    the cluster to assume the node has reached a safe state so that it’s workloads
    can be automatically recovered. A prerequisite for the Self Node Remediation operator
    is a functioning health detection system that implements the external remediation
    API, such as Node Health Check Operator or Machine Health Check Controller (in
    OCP or Cluster-API based clusters). Once a node/machine is unhealthy, the detection
    system will create the SelfNodeRemediation CR, which triggers the Self Node Remediation
    Operator. For this the configuration of the health detection system needs to refer
    to a SelfNodeRemediationTemplate CR. Such a template is created by default in
    the operator's namespace, for usage in other namespaces it needs to be created
    manually. The Node Health Check Operator is configured to use Self Node Remediation
    by default.
  displayName: Self Node Remediation Operator
  icon:
  - base64data: iVBORw0KGgoAAAANSUhEUgAAAQAAAAEACAYAAABccqhmAAAqKnpUWHRSYXcgcHJvZmlsZSB0eXBlIGV4aWYAAHjarZxpllw5rqT/cxW1BM4klsPxnLeDXn5/Ro9QKkvKrKzXnSHJI324lyQAgxkIujv/53+u+9e//hW8r9Xl0nq1Wj3/ZcsWB790/8d/5+vRvL/6PfM3fD0XfrwruD+98P1b4Od3z0ceE4/p8+SP+yVdKP30gfrjMfzu+VD+7fn04zbxTyPq3xeK/Pz0/Kqx+p//63/8vXf3y5yd3p1HrqxP/ZrU91Teb7xxsjDpfazy0/hb+L29H+On++GXC9lvv/zkZwULMSR/Qw47jHDDeY8rLIaY44mNxxhXTO+5nlq0uJJPIWWXcsrhxpYs7dRTTCuelHg2/hhLePe1d7sVOjfegXfGwMUCn3g/7vuX/9ef317o3qUlCsz+e60YV4wyQ9AqJv3LuzBIuN9+VN4Cf//8+38Ylotk3qVl7kxw+Pm5xCzhD99K7hk68cbCY/58uO2vC7BE3LswmJCwgK8hlVCDbzG2EFjHjn0GI4/J5TgxQSglbkYZc0oV4/Soe/OZFt57Y4mfpwkhDFFSTQ3TWBrYKueSibWWOz40Siq5lFJLK71YGTXVXEuttVXF4mip5VZaba31Zm301HMvvfbWe7c+nEVLxGqxas26mY3BTQdXHnx69METM8408yyzzjb7tDkW7rPyKquutvqyNdyOO+28y6677b5tjxMOrnTyKaeedvqxMy6udtPNt9x62+3X7vhhtWdV9yeb/Wq5v7da+LIaBnPPZpk3fVuNp1v7vkQQnBTZDIvFHLB4kwVw6Cib+R5yjrKck828RaKiREZZZJwdZDEsmE+I5YYftvvDcr/YzRH3/1u7xZ8t52S6/x+WczLdbyz3q91+Y7UtfF+KQw+wKQy1qD4Rfrzh9BE774j/3aP7+Qmre+xR55w9M4HW17I4bcXRzy373t7a4qbVdoh7lbOqxXJSxS9cFuadk8I9u83LbFiV662noeUqI83WUhibD7CM+5xme4dyWIBNJhvrlrbWdPeMyCqk29ZIyXyaIdhpDIG3hZvHTWtj4TXn5oZ+pYYjloO5Gos87uHO8xZH3Pe5fCkrJd5bEzPwfuxeMn7nx5z1lKzZx9n7Xn+1VC7+79b2ry90c76+HsO8/vQb9hmjVhLHJrmwDl6m7eHghEtjNoIAN7pjrT3S7i4a1mFVa414dSaCZrjTcJYczmo7+dbn9qlcm7nMTh5aVvtpt1m4o1289BDFTlcnAHeYd/tb6k56ppPEdm2FLNDxLBLWAnQLHtnjmEFLeCsRdSMOcpnH50I+LcPkLZ/ZsFHZSVnOz6URZuJiF+JaoB0xPrPtOPOScxMRa7dirTjCsY2xrTPanO14XG4Y87k1ajR2ZjkNrFNeZCHnKsXfefYpC0dj9ZY/w1/HrDuXPiRQjb+0CS540Pymuu8InVEBT7XFVjX6pnhbvDBOHsF6Pn22nIKr48wq5z9n3kHoYqyAa5azY59xnWknsMg7vstsvOqwfv3AyUI7ta8mOwS3Z3guaC2UhTePdYiLqZAL9dQ6sfKNxnyxO0l4gF/4bTxzHiW0Y4EAy8exgnsp9Fue8ubVhsfsNx98POUaAaIS+53P9cfZhOM9OQ0CotrFZ/Y6uKUbbUFrmF0E4WrfJ1lg9bXguR1fidsTGNYOtk/IhT/g+a+P7q9e+MePjOj2et2Sg0V8ZoP0fkd4lkXfAnkn7dKBlIm5BlNlnWqoCgPcMJ0LGhELA0zCxNAa8Bc8AzJialaVULL5WpgJcMVCZa7FfSf0zXYjJCLZZrU0k/GnHVLP6uT+ey5myaljMR+Jqlb8Tqxp4a0NqLe8F/AB4RjDzlIE1rlWKm3HwdIBXGND2CtGqwfswRsn7pHkXousU5mlleZhMqXaxGCQ13bwMiIJDyTbafg7jVvJH44rT/LAWvB+v7qHsXFjO30N3XiWvp+j8D96F/yTxBjWIDcDqzDWAnUDD12Z6YR0iUdCEQ+dC74rmL6TVcYXV904FCGE9/i7s43zNa+AX66geeFtbp3PvOJ+82JpmFfbeRBUYD6rFcPIu4Ew974w6TDgk6JhwtHiwsFrs0KIFDCOFKsgwYyhA9HJSg0bvF47tMUnLtm1v6CtZea7bF9byvZbgIGdWCPSRCezpmeso3SxvoxFOD9jJf+MdeJQAiK+QZK6Im8oBNE6e+BJZBGS1d1H0TqAkPKJ1hgmrELRSrSEF63cee5moIQUwdzMuU/GYcTXzi6LxWOs1MOcd5Id22mPCAgiiyUy4az73NTWrZ3pFlhUapAV/uCudYW0WnAwhJ4I1QHPGJCoTv5LrANmOqK9yI2TZeQzSaV4mmVFkWVc4MsKA+RoLkQrGYai1NuxxoXrMoE6cYd9MquF+2SDs2FPSNklDIEZuE6vEwweEAHD8YARyFP+hDOTLu837/+bR4AnDHh2gbgBqfBL+FqwSNKDcXrCqExwvgPSZnPNdGvefYgcQSNyJSynkTyB/JrwbBYGAQj4yYMJqt0rCzwb0RGhS2UxfvxjIi9bSAlyJcdcCxDpfRRScm6xZEd42sttaEKsmPX7BZA+zleUYSAvh/GBMwyMeCL/tErQz5l5BUwOZEGHlbgDKXD5GqPlNwL82QaiBWU46rUab4mHJEvY8FGSV50Dw6VLPoxnFbzWEclgMlBFvF0GPgcMwtfZDSVjY/q8MVQ8UGDgkqAoyrQKDgyPp8JwE068HcDEJA5uRVLoA3LhO5TjghphXQa9GhCZCWdkL3S15Q9bIB2QNExPZXJsxGqQfgJ9T95d8LoCMSOSEp7A8jGNeeP2J648SCYlDoMYwtR6w/GhtrhxB/ucNaBgbUj2kjw58N0Qto8wpEmQEYNYRTSowgZ4wPt6rSQovBag8OktFZ7NkmhqUBUle2KDO2YYUesRVWmJwM0yT2m4NY6PiTR03h8gTvx+eqibdKTccTxJMGxwhtUJG9wi5Bvuc1cHmHphneK+fnOD+fgalkbSj8n8IAubAHJYAdQEV8zERQC3veH+/fgDQfXEN8SZPATV4y4H5GjyasaYM69BqIGuupKDFUHEYrvy8E2KJsWXCUINclfOy1KOLGyBQvBDWN0OJqB+pU0K2KhqBQTIwTFxx0la26vB4c4mmzV0x1r9gGpddEFqCjc7B9uSLm8EzeEEDQvDHSa2Kw5vg4VVaERvqCp0W4cNYT2mRR4hPiCkeNTOXtwdFwA/WGiuBIpB/EB/RYyqNTuAc17SECyeYFOD4VaN3UBn+E+v4TCmwrLhYSiAtsJuSKkyNEU4V4doDckTPiP1fzPjgIPN0vDZNgiAOLzG6rcSgGIPDsecGTcMGbAjSo3sfB2ZlCTP4BtLDDBCm+olu3sYB25NtGJPwg5shiQs6W2k42A2ZIpLPoUfM43h0Bfw7+ElPQiyFr9iKUoknqzrH26k3IuRsaZIzO4fwXCQtv7plM4afX75/WODy+d+hiAM5+p+QOYYI7IAnAUrQEcER9vDjSmOz0RwSD6D/Im4PdIAYU4gEZP4xNMpkp18NPpKsHtMK2aAJ/g8o13HpKUOu0peTJFbh4fqurVKbGj9sys6H3K+gR6gEmPPF6CSEhuwhR2Yww3wQnAcO5C87sBgwOdYvTcQIksYN14GA3ac6EksjEwN3eeESUjN4TmuA7o6muNCipJkObyMIAA4Ngoi25ZVeEsi7QAf6NFkqnoBMjdhDCjDJbdxIW77oAeNLyZE6EM/mDfojsRAXqGNxqz+ghCgM0kROg9+HsTRAW3QuqTLiKiB3sJUiWYy/ORlqFJrFRlTDKgQdOLfgFi+jWS0E8hBRhZYEEUVP57I/Z2ckXwnWF2BnI+UaLCOp2txmLDAyplJ52d6wYdggKnMzMDhqBCGkBjEafgRYQv3AdolT+SMnnxxhd4ktwwtI5FxZZ62+Z5+t8GavPDHJ9yfPoL03uXlOBYeMjgAy+ALLEJujJhNhwcSTDuR4cGeytgqJtTslvg4ZFfEBUEMLcUHYGHoziQuCyZLFKBSEQJGdoGRR/I9GLbRO1mL7QFD50PMKeK0XSUIAj7aJw2QAtoOUoF41VnMCBdYYofAOf88LrBqkxaGMTilWbI6gkKhcrqYEUysDcTpHUpBReh6EYbnMfO/IObuw8yZFFdCs5csxfjNxOyVu0h4QE6CVV+AljQSgalThVqRG6Gs/TQXekSqG7DDxBg7PmSBNELqScgmqJFUJ4uMlgRmLyi5Tz/QeXgaeLDgyYzeuzTFG2En9yQ+xQ1YRHwWZCzAWZJwINg7Q+NWohfLj+2ZgM3OUiMEIBcpOyMo+OCF4xOAjwFWQgSlomJ5JqVOOOkurDl8JLSo4Bfq6y/Jpot6I78cORYeQ/omr0G5BoEqx56TaZKfrhxukvY2hIv/E80ACVhARjAQHUQNwRaqw14LAictzPRVqbQECN9GyBF01wasZdYGqgLYzJ94At8uQgEFjTAhhlVlFa2p0CEiDc98d9+ovgVIeGQzxpFwz0rykiMMMj4hwEKj7iEmARoXiQCHvyaoiqoGM1cCdW9VrJ7sXb7l/h+J8YcXu98Q44ZiwvcbOIAVgQAz2U8Iuo/SI2zAk72PofKQliPPRtAaTt0JrkQymkdpnuS+ydfa54gfhhDbN0HApwTNS+JbBKF7mBJpMDhYmPyHuaWJfOn9wI0NAQkfH/YhYTjDKCtUL67EagGqqg/yYr5RaSgWISQBydJB56scvj6NrULKCSuS22L2+rMawesrF2foplrPBEsWN889AUFuefAAFhwHtsADe5KjVcwM4p28a1G5FtSpqL5MgBnYhdiFJVfVg4Sh+E5yoGyBDxy0c7ItMsIiwLkZ5gid1UODWR1fZcMbyT3fuRjPaw88hZHuJ/z8Az3/hLaC1W+8fbD620+4Xz+iUp5WDJNgLuQCDAgdfT++JUcdC+GEqzTSCZl3tW3H1QxnHCEJUw66qFkUvZNgNFi2Cpa79q06L+kJgmWIwJ4r8hkdAcoTn4b3u2EoYbAG3t0UIEQVeRdKLr4uWU1Uo4MxJ4vICwiiDNUdCmrdiQVHtt/ktL4Tl4WdoSRrHKBJQCokQAgsAHp6gqsN5XxrMGJiGROABAF/vqiRKKXbHfwsI6xKUInoIg+hoUdYiuLCXmjd1uSXLEfnMT0/VIH1itdlg1SuTYA6ech+O1K2iFroAa9eKTDI6TWRyXm7yCwBan7Dm0LXpgYkSPutGQAdDJUEiTG0ZI1UfMA2/kGTwke+0zrxupGfki4M4aaI2MZNO0MxUguIk4kR18sgIrZAK6FxkRFIR1Uk8NYhwQUlZj4g9wngpCmxvZImYkK58ageBit0mAdRUcFNr/WF+41mIIkqYqw1agjpkzu4TiqsvSB9DO1mKB2MxorpbSyuSMQZg/AjKgME6LIa7eLFK7ECYR5t8Eg9ADpAmL1iU4DeNpXAnu1UZTWHeIvNzKuKqSof7IrP4SMK7raflIMzInQQY1BVEE0sdaGBcS8w/aWyccBsMQPsJZ6BYgAVAAJo4yuIwNfsk9Qj4+4vqaNVxEDb8Mb8SeYvqTuyO8wz4IkBYa3C1RIjD0/ekShSQs2hdvIQuyW7MoJObp5K+QW1BwXR9q1jXYEysj9qIOvu0CNSzUYE+flqrS2H2JGfkEri2wN7v7uY09XexcBXKBQJQBBZMKqqs02uo+oneIinCgDItfPXlNKQoqqReRvbtBGAvADoJWcOrFX73Vm6LT3yJKarkhwaDnNc+V85sQfJbleUGUAqGMbGecQ1IXGHueYdQk1ZScsP7XgoZ6FRWGWYAViJ2iCsoByzlulA8xX6HjgiMovYLzgjNBwNTDDscypOV0dUHQarQLIYIaSO1/IsiJCCEZFcqvlzdd41SAhjSEcaaQy1UaJyNR4xSBAovLgJW+CV5L1GDJAdxIPqxOjP1CFaKCUV3wEhUiokiWW/KBOIO/6T8oqErAg874J7XZkXnkmEwOumNjO0a1UcTq19REx5SEdB2+osALhD7vqoEtXktPvl42sR6MQ/vyCxYNCNzMy6l3Id6hzt0VQwjcQxF1VZR9vYpK1KeEuoRe0FSumAsk2fTLCkjewNkq+obNIR4icsVidJZvP3YJ34VfqEdWG2AYX6VCeXLAUpBCLgkYjnt1m2EL8ruh+bWdpbBz57iK8mC6V9j9uDYein9l4K4rUGzPI0YfbTJ9w/+ojE4StXkc4idJi8B1Qp8PbH29dyGPrb0UODV5HyoTgbyXkWlA/aCiZVAJ1E4+vbLeGK0CIDjFgJsgjCGylamxpPCAaAD46gdbr41lWdpKvGSwJNKvaEtQPSAv1Y8cwWbL1OhDkiDryqg5dBeDy3hjyi6hZKiGR7mkyGdHm7oiKzBXTGa7FmyGhPIZiS+xIixt0AfxgbiA0wJ209Pzs85vt7OfVbNYWEdWdr/1v8HMfu2o8DdlUlRF4CJPmVoBroTEokORVAP6oEnrtHdfV8tEPJsjlEKI/ixvUgGJpqBmgVbqzdDdYcHocjXv2LFAuLj5I05lK5FK0cBsQMluFa10gA8CrbZM9bm+BwvL1IIA3V8R+Wm+AvkIgE28CXI6BgoDl+epS5kUbEqH9kycuV1vzbbQH3tS8wtXmCo+qtFds9xY1LidvUQOoeA0PNpu1TeLMqa5BKHClAegYY605uYM/ZUcSZtemG45IEVYze2ifRpcn7z/fxAHgLCQiN89lFxzWw4onDbTEHiQ3+TJL1R2xAc8WRYWOhTgBdDHqmWkIF4yNrmzF5OvPBgfAbzFYFbYbgtUt8ueGFYSvOgGACBVD2DBRfe/Wsg2pfbZF2g7Zna5EfE1oxOSQQDo68wXFUXMcTj8QBVlGKEJeGOmrfwpNmFhT65iFjZiX6D0GFEHmnX2Ej2oStE7jCHHvPxFxIIVwapRhl6ZKgxa3mSOSM00RpE0gXIFTJz15dgSSpLIQEDtqE0JYhAPG8daK5T4RgoWIS1BKmdgkwVgukr1oEub/vpP7jEN0KMz/KXPCXFOLRtlbxXQ0J2nj1Cr6pPS6QXptipzPj61FzkEXWOBAurBGUHOUHRIFeb/t8WZMWxqXhoRuixKtFxES1uSS6psLap5kDVpP2K/y53xX8foiM/1Ch+blA4/5ZUedPNZ2vsPmzynC/yoz/sMnL1R+kqBNARoPEZFDOAYjwHzgOdMMXkR9pzXxsa98belQnFGlm9EdRfRwFAf/WLgBciCXdLahyVhwa+C9qCJj/RxVBQP5HFQE0YKaqx/VFtHSMA4kAmXP5bJkzSeifl+uMnRJ83yYOx9gEq3iN9lV781BMuRhJ8xW2UbMQdlyE+YhudSCiI9FzayKhW20JAVKLn1lANIvOwvTVgfDZ1MQ1DC1FNodSOHjS2xNVOxC04u2JdsQRTtNnYCGH2mzEUyGTTA4wx0OehOs42IXgis0lJxr99k14b0jaN+kWI9T7s28C7GD5V3BeRAqLCZpcNdsgpLj1baOo32A7ggpEvJqffHsD/ls9BwgelDgMXBu0hxBJEdEnrB4dTcC/zF+cl3ViJOa2Jqh1EvxrnUq+7ZEw3rcD0P/ZQF4QekswzrdCS0oWLRYXQ2MqM7lEXkEnXux/CA6IXS8Y6kKWBEZVNQ5VW1Fi6S60mxe51I6+KlskeeQt+mS7HVAOsQ5xO9RB05Yyj1GZ0fZWLxraDqqu+lLWzjivIFvVwOCHjCfzaVusEuNFZBp74eIv0mIoLFYFD29Q18MsIhYzlHjKyMwyXnWDLYPrhfbYgbOnPckzYKGHc5qkOuqDS3SWH1moFQZVYSpQzebRoF5bDAzW16TyPJKzbMgoy4vc6fDCt9mJbOPSyND5qUHhtrZ/DWVA/09VJvfnMhPTQQNpB2OpcBDeiwBX6iiCo21O7Ue9hjAyTBJ7Ldon8NnBmnlLzejKsrtfVX1BAXV8eoJzXxSFZ3WQ8kBAEdEg5ki8FqHJQAjm2VD96FiNhuPiexmQAmXRbfoslBvexfO8Ot97lUcy4wwQNLyfmMepEeuC+grRYrWGmoUUObbViUhkohgJN0RufpLVqybYj2VS9hgkxlH5XGVBDAvDxzQ1cglTIzpIAeT1Cs9Ti5+pc2RBAe2+9hHUayAH8GtqBEZBCXFHNbeC9Syhw3M93hyT9ki1raC9RFZxonrwHnJkNAgf8g2pq6oJM7EgaqwMBe0fUEtVa6r6IA1bt6Q3JB+0fYsLqOnpmrYBfSy9Qpxso+pBVw/8MTaiycpXoQt1dOxvd6GUnESowU70top9sdzWN/CYpSWjodxZw+ogeSup3+1op3pvgrf2InSuFUOGAj4DxS8G5yvCqjllwMSPgQanQiwhX2D2SEFCGQodHylEFKBWriYjbCNigsq0AbbcTY2ILK16naq6e7RTCiYAwm7K5crbkb/azCBNvL1kRGnTjtpA9xcI0iSfkPCb/Pm2Ik2Oi3q1puDfI7rI1bvP5+ArJIeuzXRwV1th6kcru6JzjAhSYyNPbIQoS0ZKVAu4emOy1HQji3QRo0GUx9dlAgmD5T+EaEoliDfDeqRDCRY+9bJcmeHJuJRJoWpZdWvGslQ/8vLpCNeu6kf59Bm+nIv8ZxGL2taHEQCpaHPhmtreWoWwgjd5OOlz6Ewr+C4PMMBF0HusigdPRFiYIjFEC3gRcCvI43ztRCJLRZ0ZiQttp1ZuRFfIBnhNzyAj4YWRUV+3Lfgk13jdmUMt883UnWGXlYwzqCWiK+mW48Zn11wb7+ZB6s8mfPw0fALv4irQC2zb1MlkSUlyMXzWlBUnOs9FRQQHkW23w/7T+FwqfV3qs8cGj2zYXLWzggmikH5V4KssyA3ZfZz7iJT7XYEX1Zg92kg7kSRHXOp4C+jcCAcImlyWZwPolSEpK4zhyFEo1a1S6VBJAx5yJSZHAJQ2FOqqCw2qCAfpou+d5B7RVmCQtC0RocYx/AhSgOAsyv3pCYlWFY2B3BcJMOAFtXDUSgD8wuFJwSrz5CguHQvLBGXaGZnlkQEDNXq+m35QxH9sY0i+KxOi8cbLhKC32uj923Sy+Hglqc89EYgrIkjhAIAM2cCvTOq9auTMQWkZyj6RoSpB4fkIGYkdpQ1itqwbEV6QCIHCXQc4JRiqdnIGXjXDUqcs41RkQOZLliLLAmU14OLp8Kxhgm68PLllYhlLLWDqZkB0rL3Wy3vQn4ahXtqzWlX87x/w+Q32uAKOqToBSqsCYEAJsySehyppJb1KGsxLHSAYWz0YwOT1Rxsn2D6pkIbxkFmEzspDEjxq89m/0oASJdMJr7pzGbYOOAA8qnIM39UDmRYOvLQJLxrhtIsvsiyxyDoge431hilskjuJFcxXUw/phKFzI1U6o0gdS4WPovDnNDS/k1waylgqFH2KxLZEiiQF4vlZCjDkavNAdJkdeNQANW5TpXu9G4Ysb+S1CB75q0a6NpS0GkkGPkVwkoXU5J24zj4steUV0Pf6zMApJ/jlq9ph0dLq6iL81EUAOR/465gTmgMQwszMFFxk2aTm7wZdAR2BpQgZOf4dN+guTfwDxoKzLP9q+0lNwAnGzKR60rYXiEXWgWSYStRVpCZ89rmwKrlmgJuu3IKBRBS7aT+MdGuvAy8tHFslUpV2+JwqNNIn+B9xjOG5WlZJ/W4CBTZCTjwiYIwySI3A9Cfqt2sTVUcaFDsZ88MDkWVdFBoMiUldmxlIh+yptuQMmQ+0X0IXoly5pWViVC0VTTmAiCUw1aCTELk6tZCUQ6zaWXwE2o93D/NORRKCZ8lt1hBdgFodaV5ocxbp6cgfbWwaDCVLD/BOEhVe38lgou4BuznkTcWK4BFBzsDb0UR6e2lnArSqKoN0NTFXgO0g1WNStQzPYglVm+C6BwU5uw5MqNcIRUNuv+AOjnMtfzXQZDXQCJqJhTFleLikF3WF/8UmXKrevXRQJ1LqDJDIkn4RsnZEELMNr4tw6GSW/1Qr+1Ur1IV+XUg6aUSaAE1bVoWQGiuf4Kgnb1/KDi2KyQ4YMW+r+nAVdO7XCT5VgD2vob1n5RRUi2OBUJykep+iKMSUfFLLaLJFOhbqqCkd5wU4UQTklK/oY2HQPN9Vf/cNzWNKuBIbxq8A8xkA7iG2TS0IoEXGloBbkkwLHlBo6gBAs8PekgWHg5OokloDADjt8Y3XXr/VXp+zTm6ZtmkQbIsFhPhubZxuu2oy23XuulSMc3AsEjmCP6g6mJbq7GA9hEV7ucTvkWqXTVPEAdVKkl6JlKFeZfvXsDOCE71QviP6xHgILR/VNrk+G3hAlrqXXukO+E6mCgNrx708vtbEPRaLbE5nJFFQGTqeoet4j6lWodp/rIH02x/oBh1bUTZK6uSJ5Bqy11QLBRJlx3vgkK9yy3C1QdgiFnrakSwBeqQ+VbAk4aqdjKjPOnAYdTYDAbHz24K6WHy7hLtnVvn1BokekiaYIUmHBRtVhwonHFMdTVnMry+vVixsFF9+xISmUpdbbzO8vx5HJl7Vt+pP8uqYBVRY0KAeKNwOYQQLJ4rb1hbgei3Xu6qFfEFGh3YJLAa19zQVdcaK5LmMthpfCrpUdWfyFlXulg5uvWJ1iv3HeZg53dF5PPgblAQdGtQlCGThWSCSF8BDEviHSFWbFTgM2scM6yPLdSQW/HtE1ktkFFMwneW1N4OrINswh7pxoaH9Bh2GeJ11SR2tKUI4oHASspsBXhZE1UvnRw5fUd2I6oVhyyvfQbeRKWOrnXFj/qVWmhq/MQDXR9RDCSyRGUoGIaFoYv8I1vE966uC5q9qCVeJUHnVd4iYGhRXnlTFWFFHKHCdcoDAEGCFT41BJiZZQZp06G0O7TzqEBXIKWKJbCLrtaCm2KbufTWoH0caUINbUmuxzq2APNrrh4QwfohoBaHR5ErfWc2YhGDrC6Kd1GQMS4OFhIE4NgiWcmvoqrqsDHZedTp67QJEVZS7mi9YYBI0bwVWSxlh6yDS1/Erbd4MtyJyS8rSGwDqT6hfJc/+VfL8O3EJlK+5mE40dWjCCJqqveoS8Sr0vbMx3b8arPIbPrnUQL4ZzsqEEZ7WINwYtkBA1YQX3MHq0DG0LkwQUQruiS6oyRFmq3YSFVNY/eVfe0pVjxbDGSrAobBxRp4o1UHT8g68YOTr8lXpJlp/0KIiSqPghCuoSwtxgBRdom8ZiGpDB95udV5g+TcbqZAExjLQkzdVdOnKOi9Qs/rP6nPO1iUuXYf5TWP+wOoepDj168BqyR19CPNVUSXrA02BD/AKHLCQjdUuDr+Fft0ByXRBHQYRsshEonoWVMXSASiVZYi99g5+AmnakWX9dZRPrGEdOeAkQ4faEPbu9dTqBFjW1vhBIcNNURSME3w/2sNXTSx8ZzNkxm/ryk6FZRUHNkpIvZaDnFthNagzlMvUCWz+36tv674mYJgdQhmIInPGt/tVms5CqCW/SoNp74AQUalFEgu9DgYUBpKUfVVHhP7pZCi8kiiAxUFemiSWDsgFx2UiTAcXWiohw7/xR9Ug7U7szNqpJfBKmzf8ZSxg9egkiY78SX5ZV6f+2xXdpbCqavUg2uIhxrJ235kBZC+wVhWIbV4HHm9hcuQdFUXGn5oH3HcrwlfzgPWj5U1ogHi7OlSL0ECOPNX7EHSkJkEEdMA9yjVRojPG4GJ4TV35dHBt6LQg8hy39UyiTFUuYs6CBSghXsCnyTHzwKnRu7OXiysLDUT9kMOspr6doKuPwoCcd8YI9gXcKrfAo33/rMDn3CaMvPSunQI1mCOFjvuCVvz6P2OGDfxhqskTh+HzptN5WIYc6LW9qiLQUstpgW0wMZ20bFXdByScl+Wi0qwP81V9PoSCRW8DBgDsJh0Tc2fpMO5WZXy95ncVT3hhNZGqz6mTm7kEararYZtcVcgXLJBOnGyVq0aJxQXI42nmReCl+SYs4jVSRpjeeY2UZLHwGil7A3gBU135qjaNoDSSQIUaECKvS0NYkEf8UUMj8R/RSTFvr/aerdKm9oPwoKJwlsTSUS58lCiIDv9In/qu2vyK6rtBTUbwr6W3AZddRUkVbpHRwBX+4FVlhWGK7CsAWVmnA1o6tqJKZs/aPNUJnahee6FufW1dcCAoihavqdNj/6bV1X33usIpN89BWAv6ARzWlXQBJgmbz0cVO8z91RejbVL7uenS/b77EhD5p3samdmOnt1WEwWcV+01WLFWMggpSpuOfZsOfvigypuvqHjpmUlMveM7fr4tF3Up4Otuo4u6jpKCR9FDXGzoGEISGlTh6yvuEuIBwotil+1QdLVH4iNWosZIgW04rN5SB2rVMEN2VwiMi0lhDxiGa8E2/FHMIpRJlgKJrXSDMyX/2XpRB4IKYjrKo01AVZLVwgw1BP6u6LFaU9TzPYRxXQd9wY7O1T0yVNwTkj7Fld07zmqzqbiaIbd8HDJ4SNlX0naq50gbNYRIVJK9dZFyMt6aXvNXjeZVI3TNk5LfbpGysdgrRjmkw6nDMATkASWm+lYIjjJYzK8GFp3t/Qkg3HwHknTCVypVpxxxwJyhFKg6LmUA2Tle7TNd52zVjNSgOqAoXHqo7gJTrxV6HH0B/7Y2ChAAPvMZ/qrIrxNhaFfY0ZJy0Haqms9xgCuRLWe1TxVlZVf/OG1bdG5060yV+CTRgGokzRKC8ZS3DayTwHm8jad/7wR2f7QCAyIJga9bQ9pYTRw7vA7MEKeOegIf6JijkeqXcfZSjXGoQbc6NZoMOcRV2yEya6ruG6dcdqrFHi9X+VaddnggHNwHZY42j1cd4uqkf9qLEFmSaedTUNM8cngFtaFvTLCugpS2VvU8uQShtz6Hdwh00RAEJ3TOV4dtc9ZRVTWQQx/0XQlkXBMmQe0mcIrnAgovfyRSbtPZX1wOqsMIiJ+tGqebBFpVSQNFySCgtYGIi2puVPnxVdNJEG0/8JjqWzV9kwPyeatehUqHwPSvjij7Lw5Alrdr2ubUgV0GUHEkcqPrKoaauhCItgrrh5yr5fV9mQXkkZSLnzx8UTkjINo+x1LH9dr3nAG9EYu26Ytw8IHAq1IN5EEr6rYQFOuQoYyZkDmoW9+0I4RKXK9ZUk72VeB0v+6uEEy1dfXWwlelCRDHZA/4e3pH08VvIXAgMWRK56elw83x0QW0MbeEDmF54a46BCeZSTwUf1XtBUVJwCpKohKV7JgrSwPPgqKqyaQ4CRN7PqlNcNM556KDtMQqv6vittSs3HWwA6dFdSP0NDGUsb0TxvpeiyEYUeYsvpFfsLSaanizBNNQs4H/0KcuwgsdEZUXnDBadTFddST5V7pX+VCt/8HGq1riGTr1XBZ5V3tFKdS9CB7EFNAPOIiQFcaIblUtEA3+9ra70/Hs12FMtjd9fcjpEA7eeBpSlbwLV74AjooZAak6JYL03SVFhA0Np20F4sJ5MB3A4sPQtoHUmmh7BkTg6FtXyOaWu068ohdQDeiOuNXmptZ7OKjO7igA1BKzX/vdvvVFkyTO51hsPJ/+kESSex5252vlOzBeNc+SwVTLRFWRCq/DTwMCy+Csp+kEVqvi76ESObhqAF96AJuW1uei93W8ER+f4vhR3zQSdbBuu6WkPJEa5W0wv+5JtR/toGaMkGKTq38KP0J8XETd3eJUkPm6dcrKoDyux88xKyNP+9ePrY1k1mtfr+1KxL92HNUgCm0jCdflpyBdvdM4jmZ/XtDWqG/lALSXTmyp5TcoypO+xEYtPlesk5yullHrOq4W1YWYdbwCyXoA79Hy1NeEkITU/GP6VATI8Cqmegx/8TNO0YQ09sqhmtemJJxWU1iobP4uG4x5OH2jREHeFfJqJfcTERtPIkUhs29AZ4UjKqa+AKiwuM1SNasmUml/R1h1xe7ejusTNMr/iDYWLkR9/4iKZSaMQNthGVkdkYzJIE0NXvDp1wDKxXmjs4k8+RyohpMOtXu1Npa+p2Kpfz2sq+8gqGqw3xLvTOYBMMbUlopaJwn+6NAF0Dpl3aWvvdAC1y+NiAD+59/M4n7/QvubJvLZ6uslwzbkuFEfOzwO54EYQuYkI6K+vmFKsusUhToY9QUasXY1CKSkXXVcESMSnEhZIlzNlXBxRE3VfqC6NnQMIAFI7/BDVYvWAttJXfoqtIMOtXcOaCpbB7V4iF/mlNAQOhnmjFX7uD/LGlHCjApElMI4R9lbeo2xo2/s9CC8R5Li1rHrdDeEzauKeDF/kRp/zRXq5wcR1Q2TdCj/NSztzaqgkY6aHDzyo2nLhrWw2q+aYuBUeKiDk0LUn8h+3VepeuXVfbu6tk3UPoHCuOdSp2wvMCXtjF61Syd1DGZ9PUJ2a1Ztbj85o1bwrBPopiIrzt26vktIX7tgSuvktEPa7tohgHtO9bSmDMtYmRAp+rC6fFWYB1Rkm88GRgLexSOunq1NX08FoDOdrybjYmrW/WJp7h9+14m6O839X+zihZyAeRxrAAABhGlDQ1BJQ0MgcHJvZmlsZQAAeJx9kT1Iw0AcxV9Ti0UrDnYQcYhQnVoQFXHUKhShQqgVWnUwuX5Ck4YkxcVRcC04+LFYdXBx1tXBVRAEP0AcnZwUXaTE/yWFFjEeHPfj3b3H3TtAaFSYanaNA6pmGalEXMxkV8XuVwQRQC9GEJWZqc9JUhKe4+sePr7exXiW97k/R18ubzLAJxLPMt2wiDeIpzctnfM+cZiV5BzxOXHUoAsSP3JdcfmNc9FhgWeGjXRqnjhMLBY7WOlgVjJU4iniSE7VKF/IuJzjvMVZrdRY6578haG8trLMdZrDSGARS5AgQkENZVRgIUarRoqJFO3HPfxDjl8il0KuMhg5FlCFCtnxg//B727NwuSEmxSKA4EX2/4YBbp3gWbdtr+Pbbt5AvifgSut7a82gJlP0uttLXIE9G8DF9dtTdkDLneAwSddNmRH8tMUCgXg/Yy+KQsM3AI9a25vrX2cPgBp6ip5AxwcAmNFyl73eHews7d/z7T6+wFrSnKkzy5YiwAAAAZiS0dEAAAAAAAA+UO7fwAAAAlwSFlzAAAOwwAADsMBx2+oZAAADFdJREFUeJzt3V122zizhWE4K7PwZc8g48pwPC4Poe8yjXZfdCtWZEkkfgq1q+p9rs46X8ciAdQGCFFkawAAAAAAAAAAAAAAIIsX7wNAXD9+/vq4/N/vb6+MpYDoNHS7LvxrhEA8dBi6PCr+awRBHHQUTjtT/BeEQAx0Ek7pKf5rBIE2OgeHRov/ghDQRcfgodnCv0YIaKJTcNfK4r9GEGihM/CFVfFfEAI6vnkfALT0Fv9IMVsHDM4jifHbTPHzLUFMND5aa2tmfkIgHhoerbW1N/kQBHGwB4AuZ4p0tJDZG9iPAICJ97fXl/e31+7xRQjsxZILrTXb+/y5JNBFA+M3QqAeGhd/sP7FH0GghUbFF4RAHTQo7trx23+CwB8NiYcIgfxoRDy16ylAI0FACMyjAXGIEMiLxsMpZ4tztiC5JNiLRsNpu0Kg57MsPrsSGgtdCIFcaCh0IwTyoJHQzeP9AASBDRoHQwiBHGgYDPN6UxBBsA4NgimEQGw0BqZf8+35zkCCYA5PBCrutoCs78Zb/cQfCnkOjVfUUSFargQsipbbiMeUb4CKLAvVMwR6Pt/6OKLgEqCYngKxfEAn7x7UQAAUMlJ0ljMqIeCPhipittgsHwJqWbBnjqNyYLACKGDFTBtxJdB7HBURAMl5vmhDJQSUP9sbAZDY6oEd7R4BHCMAkrJaskcMAS4DHiMAEurdgNvxlh+KUBMBUNhtUVrP1JarjFlVLz8IgGRm78SzDIEoG5KVEAAFHRWDRQhUnWHVEQDFnC3u3hB4VuDcn6+LAMBDKzYHKX5tBEAx1gV5vRqg+PURAAXtKEyKPwYCIBmrQrIsUIrfDw2flNWDOVbu5u8ufIunIEVX7oS9zRSQVbHuWOKv+MxZBMBX5U54J+/72nf8Jj/KbcE8F+C+cidsYfdNLhYhMDP4VR7+8Qyz/31sAk44ugFGQc/999bP2K9aZMrokA4qxa7+8o7bz1IofFYA95U86V4qhX+x43o9U0FQ/I9xCfDAZUmsVvwzvB/MAT0EwJWMRX9rJgQ+Wnv5YNWYCgHQYmzmrTQaAi+thWujSv06onQAVCv8a5VCAI+VXM6pPpnG47162TcGvd9VqO679wHs5FH46gPr/e31peepPurngz4lOnNX4a/+/tzqc2Y+e9Xnf7T2suNyIvsKZ1b6E4702inv5erOYvn4b//pgxDwlfJkrWd87wL0fpnmquPYtQpojRB4pPS3AD0uL9DIPjh23iy08xsFboK6L9Vg9v757SyFFUDvsVxECUZWAn9Kc4KRn1RzoRQArRECrcU5p1HhLwFW38yTvcN7eD4uzBKXA59CD/Zsha+2AriI8tSfXqwEAgfAiuJX61TVAGht77MMzxyDxd88ojZeVgh3QqtmfcXOVA6A1nweBLrjt/yVQyDUyWSc9a+pB0BrmtfEO0NAefyMCLMJmL34o8jahj3PTrQ+lp1CdGbEZ9CPiDYLKRXD7j0BlT6YJX8SCptPu0QdfCpBQAj0k74EUBlYeE6lEHaPlwzjU6Lj7qk0819kmHkUioJvBs6TPPCKxd9ajgC4pvrkpbMqhIDcQVu/nUZZtgB4ZOY8dxdl9hCQOuCqM/9FlQCYRQisI7MJODPzR2t0zNn9Y57MPx6SCIDKy36M2d33WUPAPQAofozaffdexhBwD4ARFD8uCIE5rgGQ9Xfm0EQIfOUWABQ/VvEoyCxj0SUAKH6spjwrK68CwjxY4kwHP/q7UcIj430Au/uEewT6bF8BjDxpdqb44Uf9XYzcI7A5AKwa4OjvKjZ8dSqvbKseAtJfA3q9BhvzzrQ3IeBvSwCMPLtf8XoJsRACxyRXABQ/ViEEnpMLAKviJ1T2OtPeu/qEEHjMPAC8TxBojRB4xDQAdl33H31VyOzvQ61PlEPAi9wlwIzbBudZAf7u9Mk3zz5R/Rmx1yrArDHY9e+X8U5AVbvbWrVvJVYADGioyv67AZMAYOMP6pT3A3bWj/sKgNkfXggBgwCI/uso1FI9BNxXAIC3yiGwNACY/RFV1RBgBQD8T/UegdbsQmBZADD7I4NqTxlmBQDcqBQC2wOA2R8RVAmBJQHAjT+oLHIIcAkAPKD+voEVn7k1AFj+Ixr1EJg1HQCqv3ICVvHeqbf8PC4BgBOy3ig0FQBs/qGSjCHACgDokC0EtgQA1//IRDkEerECAAaohkDvZw0HALv/qE41BHqwAgAmWIXA5XV6t/9m9ZuyhwKA3X/g0+oQuP1vLJ+wzQoAWMD68eHX//+jzzJfAZzF9T8qsf4FIc8DSKz3+tDyWDBO/U1At757H0BlM4NgZHMIWn78/PXh3W+sAJysngFUZhTYfTNgERbdf9D7gKPbUai0u4bRWrn3747+92f//TNmAcAg/GrXLE3b61g9Ya4s/ta4BNji3g0dmT4Pj628HOBbAHQhBDTMhoBloJtcArAE/aRQhPSHBsX9n64VgMJgjkSlvVSOozrFIOY+AFH3BguFHN/72+u3Hz9//WP0t7sDhj0AI6PF+v72+vKoIxVnEHQzCfHRsdH1j/gK8JyR4h9pM8tficGWyiPEWQEIGO3E3n/HJYSOZyu9nr8xexwEgDOFQQA/I0GwIjwu2ARcjFulMeJo09dqrBAACby/vb5UWd6vLIodBTZjxzG5B8DRDx+yqnCOqz16VNaKDdSZvxWZ6x7Amccf4ZxoD6LocXQr7MjDNlf8rQzcAsDjhw8qqs0y0CX9LUDmEMBaK8dKpXEnHQAAbBEAQGEEAFJgX2WMdABk7VTPa8yIbXp0zBHPSYVbAFTvVJ4K3Cf7ePDieiPQpVPV78iCBsbGeu53AraWq2M9bsvNPvvvlmk8HpHeA8huReFS/JhBADhb+XqwI5VmNpxDAAgYeewzM38/2uwrAsDA6Ex7JghGnxHP7I97JDYBM5rZDLSYqRTeRAs9XSsABlBsLIFxy+QSgIH2n5XPbluFvnlOrb+ssQdQECGACwJgA8VZhRBAawTANoQAFHUHQOZnz1kjBPxUOc9efA242XUIrByU935YBRzhEsDRihXBim8aRm8uiiLzuc1iBeCs5zXgZwqdlcA4xUs0awSAIK+BWPXlGJWZXgIwC/lRvAkJeoYCgIEVx4rXZlVQdUyzCYjUKoZZj+EAqJqYEXE5gEfMVwAkMLww9o5xCVAIKwHc2hIAJDGUVQ5FVgAFHa0EMhQEk845UzcCeTwDH+tkKHTM2bYCICgAPdMBwCwCNT2TTfXxu3UPgFUAoIVNQKTC7N9nSQD0NCSrAEAHKwCgMJcAYBUACyz/+y0LABoUnij+MUtXAOwFALGwB4DwmEzGuQYAHYfdWP7/aXkA0MDYiUlkjlmxsikDa73Fzzj7ij0AlEDx3ycRACzjAB+mqeixRLv+TFJfw+04WN3PZzAW7jNvlF17Ac8+h873YdUnFP86EpcAF6OXAkf/jksMPVZ9fYvif848AHo7wKpYCYG9zrR3b5/Qh+tJrQAu6GiswOx/bEsA0BGYxdLfxrYVgPelAAMiLlaEdiQvAS7o+LjOBO6Z/2ZkDBD257k0lNVy7tHfZUD4me0Tlv62pFcAF6MrAd6F5+9e+5+d+VkB2nMrDpZ2eIbxsUeIFcAFM0INFP8+bgFAh+Eein8v1xXASMexCshrsPhDrWLVSCTnzCbf6mOBD8aAD5nGYwDURd/7kWnAmaU9AyEm+tyfXCMyG9RBX/uTa0hmhfzoYx2SjVl9gGS+pbl636qRbtCJwfL3+9vrX0sPZqOsjzej+PVIN+rsd/4RB82Zc452XhX7MYoQDVtl5jh7nhnP6ZFI5xpR+ruo+FWZH4pfX4gA8HiOPOZQ/DGEa+QVhaw8uCLvAawKWdXzyyjECuDaqtUAK4K1FgXzN4p/r7CNnXm2iXQfQOZ+qCB8o2cegMrvOVy5glI7t0pSNHzmEFBE8eeRpvEtrukZnJ94T0NOqTrBamOv8mAlWHNL2REEwRzar47MHfLy4+evfyw/INOAtv5aNFNbZZK+U3Z83x95cFP4tZXpnJ03/qgO+t03P6m2Az6V66CKRUD44ZGynaVyK3CmHzpR/PGU7zCV4omMwo+LjvsfQdCHos+BTrxBEByj+POgI58gDD5R9DnRqSdUDgIKPzc6d0DmQKDga6GzF4gaCBQ7GACLqYcBRY9rDIaNdoUDRY6zGCgiesOBIgcAAAAAAAAAAAAAAAAAtNZa+xcb8OtAW7YijgAAAABJRU5ErkJggg==
    mediatype: image/png
  install:
    spec:
      clusterPermissions:
      - rules:
        - apiGroups:
          - ""
          resources:
          - namespaces
          verbs:
          - get
          - list
          - watch
        - apiGroups:
          - apps
          resources:
          - daemonsets
          verbs:
          - create
          - delete
          - get
          - list
          - patch
          - update
          - watch
        - apiGroups:
          - apps
          resources:
          - daemonsets/finalizers
          verbs:
          - update
        - apiGroups:
          - ""
          resources:
          - nodes
          verbs:
          - create
          - delete
          - get
          - list
          - patch
          - update
          - watch
        - apiGroups:
          - ""
          resources:
          - pods
          verbs:
          - delete
          - deletecollection
          - get
          - list
          - update
          - watch
        - apiGroups:
          - ""
          resources:
          - secrets
          verbs:
          - create
          - delete
          - get
          - list
          - patch
          - update
          - watch
        - apiGroups:
          - machine.openshift.io
          resources:
          - machines
          verbs:
          - create
          - delete
          - get
          - list
          - patch
          - update
          - watch
        - apiGroups:
          - machine.openshift.io
          resources:
          - machines/status
          verbs:
          - get
          - patch
          - update
        - apiGroups:
          - security.openshift.io
          resourceNames:
          - privileged
          resources:
          - securitycontextconstraints
          verbs:
          - use
        - apiGroups:
          - self-node-remediation.medik8s.io
          resources:
          - selfnoderemediationconfigs
          verbs:
          - create
          - delete
          - get
          - list
          - patch
          - update
          - watch
        - apiGroups:
          - self-node-remediation.medik8s.io
          resources:
          - selfnoderemediationconfigs/finalizers
          verbs:
          - update
        - apiGroups:
          - self-node-remediation.medik8s.io
          resources:
          - selfnoderemediationconfigs/status
          verbs:
          - get
          - patch
          - update
        - apiGroups:
          - self-node-remediation.medik8s.io
          resources:
          - selfnoderemediations
          verbs:
          - create
          - delete
          - get
          - list
          - patch
          - update
          - watch
        - apiGroups:
          - self-node-remediation.medik8s.io
          resources:
          - selfnoderemediations/finalizers
          verbs:
          - update
        - apiGroups:
          - self-node-remediation.medik8s.io
          resources:
          - selfnoderemediations/status
          verbs:
          - get
          - patch
          - update
        - apiGroups:
          - self-node-remediation.medik8s.io
          resources:
          - selfnoderemediationtemplates
          verbs:
          - create
          - delete
          - get
          - list
          - patch
          - update
          - watch
        - apiGroups:
          - self-node-remediation.medik8s.io
          resources:
          - selfnoderemediationtemplates/finalizers
          verbs:
          - update
        - apiGroups:
          - self-node-remediation.medik8s.io
          resources:
          - selfnoderemediationtemplates/status
          verbs:
          - get
          - patch
          - update
        - apiGroups:
          - storage.k8s.io
          resources:
          - volumeattachments
          verbs:
          - delete
          - deletecollection
          - get
          - list
          - update
          - watch
        - apiGroups:
          - authentication.k8s.io
          resources:
          - tokenreviews
          verbs:
          - create
        - apiGroups:
          - authorization.k8s.io
          resources:
          - subjectaccessreviews
          verbs:
          - create
        serviceAccountName: self-node-remediation-controller-manager
      deployments:
      - label:
          control-plane: controller-manager
          self-node-remediation-operator: ""
        name: self-node-remediation-controller-manager
        spec:
          replicas: 1
          selector:
            matchLabels:
              control-plane: controller-manager
              self-node-remediation-operator: ""
          strategy: {}
          template:
            metadata:
              labels:
                control-plane: controller-manager
                self-node-remediation-operator: ""
            spec:
              containers:
              - args:
                - --health-probe-bind-address=:8081
                - --metrics-bind-address=127.0.0.1:8080
                - --leader-elect
                - --is-manager
                command:
                - /manager
                env:
                - name: MY_NODE_NAME
                  valueFrom:
                    fieldRef:
                      fieldPath: spec.nodeName
                - name: SELF_NODE_REMEDIATION_IMAGE
                  value: quay.io/medik8s/self-node-remediation-operator:latest
                - name: DEPLOYMENT_NAMESPACE
                  valueFrom:
                    fieldRef:
                      fieldPath: metadata.namespace
                image: quay.io/medik8s/self-node-remediation-operator:latest
                livenessProbe:
                  httpGet:
                    path: /healthz
                    port: 8081
                  initialDelaySeconds: 15
                  periodSeconds: 20
                name: manager
                ports:
                - containerPort: 9443
                  name: webhook-server
                  protocol: TCP
                readinessProbe:
                  httpGet:
                    path: /readyz
                    port: 8081
                  initialDelaySeconds: 5
                  periodSeconds: 10
                resources:
                  requests:
                    cpu: 20m
                    memory: 110Mi
                securityContext:
                  allowPrivilegeEscalation: false
              priorityClassName: system-cluster-critical
              securityContext:
                runAsNonRoot: false
              serviceAccountName: self-node-remediation-controller-manager
              terminationGracePeriodSeconds: 10
      permissions:
      - rules:
        - apiGroups:
          - ""
          - coordination.k8s.io
          resources:
          - configmaps
          - leases
          verbs:
          - get
          - list
          - watch
          - create
          - update
          - patch
          - delete
        - apiGroups:
          - ""
          resources:
          - events
          verbs:
          - create
          - patch
        serviceAccountName: self-node-remediation-controller-manager
    strategy: deployment
  installModes:
  - supported: false
    type: OwnNamespace
  - supported: false
    type: SingleNamespace
  - supported: false
    type: MultiNamespace
  - supported: true
    type: AllNamespaces
  keywords:
  - fencing
  - remediation
  - auto-healing
  - recovery
  - high-availability
  - baremetal
  - SNR
  links:
  - name: Self Node Remediation
    url: https://medik8s.io
  - name: Source Code
    url: https://github.com/medik8s/self-node-remediation
  maintainers:
  - email: medik8s@googlegroups.com
    name: Medik8s Team
  maturity: alpha
  minKubeVersion: 1.25.0
  provider:
    name: Medik8s
    url: https://www.medik8s.io/
  version: 0.0.1
  webhookdefinitions:
  - admissionReviewVersions:
    - v1
    containerPort: 443
    deploymentName: self-node-remediation-controller-manager
    failurePolicy: Ignore
    generateName: vselfnoderemediation.kb.io
    rules:
    - apiGroups:
      - self-node-remediation.medik8s.io
      apiVersions:
      - v1alpha1
      operations:
      - CREATE
      - UPDATE
      resources:
      - selfnoderemediations
    sideEffects: None
    targetPort: 9443
    type: ValidatingAdmissionWebhook
    webhookPath: /validate-self-node-remediation-medik8s-io-v1alpha1-selfnoderemediation
  - admissionReviewVersions:
    - v1
    containerPort: 443
    deploymentName: self-node-remediation-controller-manager
    failurePolicy: Fail
    generateName: vselfnoderemediationconfig.kb.io
    rules:
    - apiGroups:
      - self-node-remediation.medik8s.io
      apiVersions:
      - v1alpha1
      operations:
      - CREATE
      - UPDATE
      resources:
      - selfnoderemediationconfigs
    sideEffects: None
    targetPort: 9443
    type: ValidatingAdmissionWebhook
    webhookPath: /validate-self-node-remediation-medik8s-io-v1alpha1-selfnoderemediationconfig
  - admissionReviewVersions:
    - v1
    containerPort: 443
    deploymentName: self-node-remediation-controller-manager
    failurePolicy: Fail
    generateName: vselfnoderemediationtemplate.kb.io
    rules:
    - apiGroups:
      - self-node-remediation.medik8s.io
      apiVersions:
      - v1alpha1
      operations:
      - CREATE
      - UPDATE
      resources:
      - selfnoderemediationtemplates
    sideEffects: None
    targetPort: 9443
    type: ValidatingAdmissionWebhook
    webhookPath: /validate-self-node-remediation-medik8s-io-v1alpha1-selfnoderemediationtemplate<|MERGE_RESOLUTION|>--- conflicted
+++ resolved
@@ -41,7 +41,6 @@
     description: Self Node Remediation Operator for remediate itself in case of a
       failure.
     olm.skipRange: '>=0.4.0'
-<<<<<<< HEAD
     operatorframework.io/suggested-namespace-template: |-
       [
         {
@@ -55,11 +54,8 @@
           }
         }
       ]
-    operators.operatorframework.io/builder: operator-sdk-v1.28.1
-=======
     operatorframework.io/suggested-namespace: openshift-workload-availability
     operators.operatorframework.io/builder: operator-sdk-v1.32.0
->>>>>>> 7a1b271e
     operators.operatorframework.io/project_layout: go.kubebuilder.io/v3
     repository: https://github.com/medik8s/self-node-remediation
     support: Medik8s
